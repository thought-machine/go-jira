# Changelog

All notable changes to this project will be documented in this file. See [standard-version](https://github.com/conventional-changelog/standard-version) for commit guidelines.

## [2.0]() (UNRELEASED)

Version 2.0 is a bigger change with the main goal to make this library more reliable and future safe.
See https://github.com/andygrunwald/go-jira/issues/489 for details.

### Migration

#### Split of clients

We moved from 1 client that handles On-Premise and Cloud to 2 clients that handle either On-Premise or Cloud.
Previously you used this library like:

```go
import (
    "github.com/andygrunwald/go-jira"
)
```

In the new version, you need to decide if you interact with the Jira On-Premise or Jira Cloud version.
For the cloud version, you will import this library like

```go
import (
	jira "github.com/andygrunwald/go-jira/cloud"
)
```

For On-Premise it looks like

```go
import (
	jira "github.com/andygrunwald/go-jira/onpremise"
)
```

#### Init a new client

The order of arguments in the `jira.NewClient` has changed:

1. The base URL of your JIRA instance
2. A HTTP client (optional)

Before:

```go
jira.NewClient(nil, "https://issues.apache.org/jira/")
```

After:

```go
jira.NewClient("https://issues.apache.org/jira/", nil)
```

#### User Agent

The client will identify itself via a UserAgent `go-jira/2.0.0`.

#### `NewRawRequestWithContext` removed, `NewRawRequest` requires `context`

The function `client.NewRawRequestWithContext()` has been removed.
`client.NewRawRequest()` accepts now a context as the first argument.
This is a drop in replacement.

Before:

```go
client.NewRawRequestWithContext(context.Background(), "GET", .....)
```

After:

```go
client.NewRawRequest(context.Background(), "GET", .....)
```

For people who used `jira.NewRawRequest()`: You need to pass a context as the first argument.
Like

```go
client.NewRawRequest(context.Background(), "GET", .....)
```

#### `NewRequestWithContext` removed, `NewRequest` requires `context`

The function `client.NewRequestWithContext()` has been removed.
`client.NewRequest()` accepts now a context as the first argument.
This is a drop in replacement.

Before:

```go
client.NewRequestWithContext(context.Background(), "GET", .....)
```

After:

```go
client.NewRequest(context.Background(), "GET", .....)
```

For people who used `jira.NewRequest()`: You need to pass a context as the first argument.
Like

```go
client.NewRequest(context.Background(), "GET", .....)
```

#### `NewMultiPartRequestWithContext` removed, `NewMultiPartRequest` requires `context`

The function `client.NewMultiPartRequestWithContext()` has been removed.
`client.NewMultiPartRequest()` accepts now a context as the first argument.
This is a drop in replacement.

Before:

```go
client.NewMultiPartRequestWithContext(context.Background(), "GET", .....)
```

After:

```go
client.NewMultiPartRequest(context.Background(), "GET", .....)
```

For people who used `jira.NewMultiPartRequest()`: You need to pass a context as the first argument.
Like

```go
client.NewMultiPartRequest(context.Background(), "GET", .....)
```

#### `context` is a first class citizen

All API methods require a `context` as first argument.

In the v1, some methods had a `...WithContext` suffix.
These methods have been removed.

If you used a service like

```go
client.Issue.CreateWithContext(ctx, ...)
```

the new call would be

```go
client.Issue.Create(ctx, ...)
```

If you used API calls without a context, like

```go
client.Issue.Create(...)
```

the new call would be

```go
client.Issue.Create(ctx, ...)
```

#### `BoardService.GetAllSprints` removed, `BoardService.GetAllSprintsWithOptions` renamed

The function `client.BoardService.GetAllSprintsWithOptions()` has been renamed to `client.BoardService.GetAllSprints()`.

##### If you used `client.BoardService.GetAllSprints()`:

Before:

```go
client.Board.GetAllSprints(context.Background(), "123")
```

After:

```go
client.Board.GetAllSprints(context.Background(), "123", nil)
```

##### If you used `client.BoardService.GetAllSprintsWithOptions()`:

Before:

```go
client.Board.GetAllSprintsWithOptions(context.Background(), 123, &GetAllSprintsOptions{State: "active,future"})
```

After:

```go
client.Board.GetAllSprints(context.Background(), 123, &GetAllSprintsOptions{State: "active,future"})
```

#### `GroupService.Get` removed, `GroupService.GetWithOptions` renamed

The function `client.GroupService.GetWithOptions()` has been renamed to `client.GroupService.Get()`.

##### If you used `client.GroupService.Get()`:

Before:

```go
client.Group.Get(context.Background(), "default")
```

After:

```go
client.Group.Get(context.Background(), "default", nil)
```

##### If you used `client.GroupService.GetWithOptions()`:

Before:

```go
client.Group.GetWithOptions(context.Background(), "default", &GroupSearchOptions{StartAt: 0, MaxResults: 2})
```

After:

```go
client.Group.Get(context.Background(), "default", &GroupSearchOptions{StartAt: 0, MaxResults: 2})
```

#### `Issue.Update` removed, `Issue.UpdateWithOptions` renamed

The function `client.Issue.UpdateWithOptions()` has been renamed to `client.Issue.Update()`.

##### If you used `client.Issue.Update()`:

Before:

```go
client.Issue.Update(context.Background(), issue)
```

After:

```go
client.Issue.Update(context.Background(), issue, nil)
```

##### If you used `client.Issue.UpdateWithOptions()`:

Before:

```go
client.Issue.UpdateWithOptions(context.Background(), issue, nil)
```

After:

```go
client.Issue.Update(context.Background(), issue, nil)
```

#### `Issue.GetCreateMeta` removed, `Issue.GetCreateMetaWithOptions` renamed

The function `client.Issue.GetCreateMetaWithOptions()` has been renamed to `client.Issue.GetCreateMeta()`.

##### If you used `client.Issue.GetCreateMeta()`:

Before:

```go
client.Issue.GetCreateMeta(context.Background(), "SPN")
```

After:

```go
client.Issue.GetCreateMetaWithOptions(ctx, &GetQueryOptions{ProjectKeys: "SPN", Expand: "projects.issuetypes.fields"})
```

##### If you used `client.Issue.GetCreateMetaWithOptions()`:

Before:

```go
client.Issue.GetCreateMetaWithOptions(ctx, &GetQueryOptions{ProjectKeys: "SPN", Expand: "projects.issuetypes.fields"})
```

After:

```go
client.Issue.GetCreateMeta(ctx, &GetQueryOptions{ProjectKeys: "SPN", Expand: "projects.issuetypes.fields"})
```

#### `Project.GetList` removed, `Project.ListWithOptions` renamed

The function `client.Project.ListWithOptions()` has been renamed to `client.Project.GetAll()`.

##### If you used `client.Project.GetList()`:

Before:

```go
client.Project.GetList(context.Background())
```

After:

```go
client.Project.GetAll(context.Background(), nil)
```

##### If you used `client.Project.ListWithOptions()`:

Before:

```go
client.Project.ListWithOptions(ctx, &GetQueryOptions{})
```

After:

```go
client.Project.GetAll(ctx, &GetQueryOptions{})
```

### Breaking changes

* Jira On-Premise and Jira Cloud have now different clients, because the API differs
* `client.NewRawRequestWithContext()` has been removed in favor of `client.NewRawRequest()`, which requires now a context as first argument
* `client.NewRequestWithContext()` has been removed in favor of `client.NewRequest()`, which requires now a context as first argument
* `client.NewMultiPartRequestWithContext()` has been removed in favor of `client.NewMultiPartRequest()`, which requires now a context as first argument
* `context` is now a first class citizen in all API calls. Functions that had a suffix like `...WithContext` have been removed entirely. The API methods support the context now as first argument.
* `BoardService.GetAllSprints` has been removed and `BoardService.GetAllSprintsWithOptions` has been renamed to `BoardService.GetAllSprints`
* `GroupService.Get` has been removed and `GroupService.GetWithOptions` has been renamed to `GroupService.Get`
* `Issue.Update` has been removed and `Issue.UpdateWithOptions` has been renamed to `Issue.Update`
* `Issue.GetCreateMeta` has been removed and `Issue.GetCreateMetaWithOptions` has been renamed to `Issue.GetCreateMeta`
* `Project.GetList` has been removed and `Project.ListWithOptions` has been renamed to `Project.GetAll`

### Features

* UserAgent: Client HTTP calls are now identifable via a User Agent. This user agent can be configured (default: `go-jira/2.0.0`)
* The underlying used HTTP client for API calls can be retrieved via `client.Client()`
* API-Version: Official support for Jira Cloud API in [version 3](https://developer.atlassian.com/cloud/jira/platform/rest/v3/intro/)

### Bug Fixes

* README: Fixed all (broken) links

### API-Endpoints

* Workflow status categories: Revisited and fully implemented for Cloud and On Premise (incl. examples)

### Other

* Replace all "GET", "POST", ... with http.MethodGet (and related) constants
* Development: Added `make` commands to collect (unit) test coverage
<<<<<<< HEAD
=======
* Internal: Replaced `io.ReadAll` and `json.Unmarshal` with `json.NewDecoder`
>>>>>>> 221b42e8

### Changes

## [1.13.0](https://github.com/andygrunwald/go-jira/compare/v1.11.1...v1.13.0) (2020-10-25)


### Features

* add AddRemoteLink method ([f200e15](https://github.com/andygrunwald/go-jira/commit/f200e158b997a303db081cbbc5a9d8ad5d89566d)), closes [/developer.atlassian.com/cloud/jira/platform/rest/v2/#api-rest-api-2](https://github.com/andygrunwald//developer.atlassian.com/cloud/jira/platform/rest/v2//issues/api-rest-api-2)
* Add Names support on Issue struct ([#278](https://github.com/andygrunwald/go-jira/issues/278)) ([1fc10e0](https://github.com/andygrunwald/go-jira/commit/1fc10e0606784f745673ccc4d8d706c36f385a7a))
* Extend Makefile for more source code quality targets ([5e52236](https://github.com/andygrunwald/go-jira/commit/5e5223631a29d10a13e598318a6abe47384e2982))
* **context:** Add support for context package ([e1f4265](https://github.com/andygrunwald/go-jira/commit/e1f4265e2b467b938fe0c095caf6d36f3136d2ff))
* **issues:** Add GetEditMeta on issue ([a783764](https://github.com/andygrunwald/go-jira/commit/a783764b52dc890773658ddd0483a9d0393e385d)), closes [/docs.atlassian.com/DAC/rest/jira/6.1.html#d2e1364](https://github.com/andygrunwald//docs.atlassian.com/DAC/rest/jira/6.1.html/issues/d2e1364)
* **IssueService:** allow empty JQL ([#268](https://github.com/andygrunwald/go-jira/issues/268)) ([4b91cf2](https://github.com/andygrunwald/go-jira/commit/4b91cf2b135355de7ecee41727c3e65f4e7067bc))
* **project:** Add cronjob to check for stale issues ([#287](https://github.com/andygrunwald/go-jira/issues/287)) ([2096b04](https://github.com/andygrunwald/go-jira/commit/2096b04e52b434c1fb1c841bab487a94674a271e))
* **project:** Add GitHub Actions testing workflow ([#289](https://github.com/andygrunwald/go-jira/issues/289)) ([80c0282](https://github.com/andygrunwald/go-jira/commit/80c02828ca9e4eb0e4a1877275baae14d330a2d9)), closes [#290](https://github.com/andygrunwald/go-jira/issues/290)
* **project:** Add workflow to greet new contributors ([#288](https://github.com/andygrunwald/go-jira/issues/288)) ([c357b61](https://github.com/andygrunwald/go-jira/commit/c357b61a40f62a919ebd94a555390958f99c8db7))


### Bug Fixes

* change millisecond time format ([8c77107](https://github.com/andygrunwald/go-jira/commit/8c77107df3757c4ec5eae6e9d7c018618e708bfa))
* paging with load balancer going to endless loop ([19d3fc0](https://github.com/andygrunwald/go-jira/commit/19d3fc0aecde547ffe1ab547c5ffb6c7972d387c)), closes [#260](https://github.com/andygrunwald/go-jira/issues/260)
* **issue:** IssueService.Search() with a not empty JQL triggers 400 bad request ([#292](https://github.com/andygrunwald/go-jira/issues/292)) ([8b64c7f](https://github.com/andygrunwald/go-jira/commit/8b64c7f005fbceb11fa43a7aff3de61eb3166fca)), closes [#291](https://github.com/andygrunwald/go-jira/issues/291)
* **IssueService.GetWatchers:** UserService.GetByAccountID support accountId params ([436469b](https://github.com/andygrunwald/go-jira/commit/436469b62d4d62037f380b38c918a13f4a5f0ab2))
* **product:** Make product naming consistent, rename JIRA to Jira ([#286](https://github.com/andygrunwald/go-jira/issues/286)) ([146229d](https://github.com/andygrunwald/go-jira/commit/146229d2ab58a3fb128ddc8dcbe03aff72e20857)), closes [#284](https://github.com/andygrunwald/go-jira/issues/284)
* **tests:** Fix TestIssueService_PostAttachment unit test ([f6b1dca](https://github.com/andygrunwald/go-jira/commit/f6b1dcafcfdd8fe69f842b1053c4030da6c97c7f))
* removing the use of username field in searching for users ([#297](https://github.com/andygrunwald/go-jira/issues/297)) ([f50cb07](https://github.com/andygrunwald/go-jira/commit/f50cb07b297d79138b13e5ab49ea33965d32f5c1))

## [1.12.0](https://github.com/andygrunwald/go-jira/compare/v1.11.1...v1.12.0) (2019-12-14)


### Features

* Add IssueLinkTypeService with GetList and test ([261889a](https://github.com/andygrunwald/go-jira/commit/261889adc63623fcea0fa8cab0d5da26eec37e68))
* add worklog update method ([9ff562a](https://github.com/andygrunwald/go-jira/commit/9ff562ae3ea037961f277be10412ad0a42ff8a6f))
* Implement get remote links method ([1946cac](https://github.com/andygrunwald/go-jira/commit/1946cac0fe6ee91f784e3dda3c12f3f30f7115b8))
* Implement issue link type DELETE ([e37cc6c](https://github.com/andygrunwald/go-jira/commit/e37cc6c6897830492c070667ab8b68bd85683fc3))
* Implement issue link type GET ([57538b9](https://github.com/andygrunwald/go-jira/commit/57538b926c558e97940760a30bdc16cdd37ef4f1))
* Implement issue link type POST ([75b9df8](https://github.com/andygrunwald/go-jira/commit/75b9df8b01557f01dc318d33c0bc2841a9c084eb))
* Implement issue link type PUT ([48a15c1](https://github.com/andygrunwald/go-jira/commit/48a15c10443a3cff78f0fb2c8034dd772320e238))
* provide access to issue transitions loaded from JIRA API ([7530b7c](https://github.com/andygrunwald/go-jira/commit/7530b7cd8266d82cdb4afe831518986772e742ba))

### [1.11.1](https://github.com/andygrunwald/go-jira/compare/v1.11.0...v1.11.1) (2019-10-17)

## [1.11.0](https://github.com/andygrunwald/go-jira/compare/v1.10.0...v1.11.0) (2019-10-17)


### Features

* Add AccountID and AccountType to GroupMember struct ([216e005](https://github.com/andygrunwald/go-jira/commit/216e0056d6385eba9d31cb37e6ff64314860d2cc))
* Add AccountType and Locale to User struct ([52ab347](https://github.com/andygrunwald/go-jira/commit/52ab34790307144087f0d9bf86c93a2b2209fe46))
* Add GetAllStatuses ([afc96b1](https://github.com/andygrunwald/go-jira/commit/afc96b18d17b77e32cec9e1ac7e4f5dec7e627f5))
* Add GetMyFilters to FilterService ([ebae19d](https://github.com/andygrunwald/go-jira/commit/ebae19dda6afd0e54578f30300bc36012381e99b))
* Add Search to FilterService ([38a755b](https://github.com/andygrunwald/go-jira/commit/38a755b407cd70d11fe2e2897d814552ca29ab51))
* add support for JWT auth with qsh needed by add-ons ([a8bdfed](https://github.com/andygrunwald/go-jira/commit/a8bdfed27ff42a9bb0468b8cf192871780919def))
* AddGetBoardConfiguration ([fd698c5](https://github.com/andygrunwald/go-jira/commit/fd698c57163f248f21285d5ebc6a3bb60d46694f))
* Replace http.Client with interface for extensibility ([b59a65c](https://github.com/andygrunwald/go-jira/commit/b59a65c365dcefd42e135579e9b7ce9c9c006489))


### Bug Fixes

* Fix fixversion description tag ([8383e2f](https://github.com/andygrunwald/go-jira/commit/8383e2f5f145d04f6bcdb47fb12a95b58bdcedfa))
* Fix typos in filter_test.go ([e9a261c](https://github.com/andygrunwald/go-jira/commit/e9a261c52249073345e5895b22e2cf4d7286497a))

# [1.10.0](https://github.com/andygrunwald/go-jira/compare/v1.9.0...v1.10.0) (2019-05-23)


### Bug Fixes

* empty SearchOptions causing malformed request ([b3bf8c2](https://github.com/andygrunwald/go-jira/commit/b3bf8c2))


### Features

* added DeleteAttachment ([e93c0e1](https://github.com/andygrunwald/go-jira/commit/e93c0e1))



# [1.9.0](https://github.com/andygrunwald/go-jira/compare/v1.8.0...v1.9.0) (2019-05-19)


### Features

* **issues:** Added support for AddWorklog and GetWorklogs ([1ebd7e7](https://github.com/andygrunwald/go-jira/commit/1ebd7e7))



# [1.8.0](https://github.com/andygrunwald/go-jira/compare/v1.7.0...v1.8.0) (2019-05-16)


### Bug Fixes

* Add PriorityService to the main ([8491cb0](https://github.com/andygrunwald/go-jira/commit/8491cb0))


### Features

* **filter:** Add GetFavouriteList to FilterService. ([645898e](https://github.com/andygrunwald/go-jira/commit/645898e))
* Add get all priorities ([1c63e25](https://github.com/andygrunwald/go-jira/commit/1c63e25))
* Add ResolutionService to retrieve resolutions ([fb1ce22](https://github.com/andygrunwald/go-jira/commit/fb1ce22))
* Add status category constants ([6223ddd](https://github.com/andygrunwald/go-jira/commit/6223ddd))
* Add StatusCategory GetList ([049a756](https://github.com/andygrunwald/go-jira/commit/049a756))<|MERGE_RESOLUTION|>--- conflicted
+++ resolved
@@ -357,10 +357,7 @@
 
 * Replace all "GET", "POST", ... with http.MethodGet (and related) constants
 * Development: Added `make` commands to collect (unit) test coverage
-<<<<<<< HEAD
-=======
 * Internal: Replaced `io.ReadAll` and `json.Unmarshal` with `json.NewDecoder`
->>>>>>> 221b42e8
 
 ### Changes
 
