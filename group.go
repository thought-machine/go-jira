--- conflicted
+++ resolved
@@ -68,7 +68,6 @@
 		return nil, resp, err
 	}
 
-<<<<<<< HEAD
 	result := group.Members
 	for group.IsLast != true {
 		apiEndpoint = group.NextPage
@@ -85,8 +84,6 @@
 		result = append(result, group.Members...)
 	}
 	return result, resp, nil
-=======
-	return group.Members, resp, nil
 }
 
 // Add adds user to group
@@ -130,5 +127,4 @@
 	}
 
 	return resp, nil
->>>>>>> f9c91e2a
 }