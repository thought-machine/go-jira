package jira

import (
	"encoding/json"
	"fmt"
	"io/ioutil"
	"net/http"
	"reflect"
	"strings"
	"testing"

	"github.com/trivago/tgo/tcontainer"
	"time"
)

func TestIssueService_Get_Success(t *testing.T) {
	setup()
	defer teardown()
	testMux.HandleFunc("/rest/api/2/issue/10002", func(w http.ResponseWriter, r *http.Request) {
		testMethod(t, r, "GET")
		testRequestURL(t, r, "/rest/api/2/issue/10002")

		fmt.Fprint(w, `{"expand":"renderedFields,names,schema,transitions,operations,editmeta,changelog,versionedRepresentations","id":"10002","self":"http://www.example.com/jira/rest/api/2/issue/10002","key":"EX-1","fields":{"watcher":{"self":"http://www.example.com/jira/rest/api/2/issue/EX-1/watchers","isWatching":false,"watchCount":1,"watchers":[{"self":"http://www.example.com/jira/rest/api/2/user?username=fred","name":"fred","displayName":"Fred F. User","active":false}]},"attachment":[{"self":"http://www.example.com/jira/rest/api/2.0/attachments/10000","filename":"picture.jpg","author":{"self":"http://www.example.com/jira/rest/api/2/user?username=fred","name":"fred","avatarUrls":{"48x48":"http://www.example.com/jira/secure/useravatar?size=large&ownerId=fred","24x24":"http://www.example.com/jira/secure/useravatar?size=small&ownerId=fred","16x16":"http://www.example.com/jira/secure/useravatar?size=xsmall&ownerId=fred","32x32":"http://www.example.com/jira/secure/useravatar?size=medium&ownerId=fred"},"displayName":"Fred F. User","active":false},"created":"2016-03-16T04:22:37.461+0000","size":23123,"mimeType":"image/jpeg","content":"http://www.example.com/jira/attachments/10000","thumbnail":"http://www.example.com/jira/secure/thumbnail/10000"}],"sub-tasks":[{"id":"10000","type":{"id":"10000","name":"","inward":"Parent","outward":"Sub-task"},"outwardIssue":{"id":"10003","key":"EX-2","self":"http://www.example.com/jira/rest/api/2/issue/EX-2","fields":{"status":{"iconUrl":"http://www.example.com/jira//images/icons/statuses/open.png","name":"Open"}}}}],"description":"example bug report","project":{"self":"http://www.example.com/jira/rest/api/2/project/EX","id":"10000","key":"EX","name":"Example","avatarUrls":{"48x48":"http://www.example.com/jira/secure/projectavatar?size=large&pid=10000","24x24":"http://www.example.com/jira/secure/projectavatar?size=small&pid=10000","16x16":"http://www.example.com/jira/secure/projectavatar?size=xsmall&pid=10000","32x32":"http://www.example.com/jira/secure/projectavatar?size=medium&pid=10000"},"projectCategory":{"self":"http://www.example.com/jira/rest/api/2/projectCategory/10000","id":"10000","name":"FIRST","description":"First Project Category"}},"comment":{"comments":[{"self":"http://www.example.com/jira/rest/api/2/issue/10010/comment/10000","id":"10000","author":{"self":"http://www.example.com/jira/rest/api/2/user?username=fred","name":"fred","displayName":"Fred F. User","active":false},"body":"Lorem ipsum dolor sit amet, consectetur adipiscing elit. Pellentesque eget venenatis elit. Duis eu justo eget augue iaculis fermentum. Sed semper quam laoreet nisi egestas at posuere augue semper.","updateAuthor":{"self":"http://www.example.com/jira/rest/api/2/user?username=fred","name":"fred","displayName":"Fred F. User","active":false},"created":"2016-03-16T04:22:37.356+0000","updated":"2016-03-16T04:22:37.356+0000","visibility":{"type":"role","value":"Administrators"}}]},"issuelinks":[{"id":"10001","type":{"id":"10000","name":"Dependent","inward":"depends on","outward":"is depended by"},"outwardIssue":{"id":"10004L","key":"PRJ-2","self":"http://www.example.com/jira/rest/api/2/issue/PRJ-2","fields":{"status":{"iconUrl":"http://www.example.com/jira//images/icons/statuses/open.png","name":"Open"}}}},{"id":"10002","type":{"id":"10000","name":"Dependent","inward":"depends on","outward":"is depended by"},"inwardIssue":{"id":"10004","key":"PRJ-3","self":"http://www.example.com/jira/rest/api/2/issue/PRJ-3","fields":{"status":{"iconUrl":"http://www.example.com/jira//images/icons/statuses/open.png","name":"Open"}}}}],"worklog":{"worklogs":[{"self":"http://www.example.com/jira/rest/api/2/issue/10010/worklog/10000","author":{"self":"http://www.example.com/jira/rest/api/2/user?username=fred","name":"fred","displayName":"Fred F. User","active":false},"updateAuthor":{"self":"http://www.example.com/jira/rest/api/2/user?username=fred","name":"fred","displayName":"Fred F. User","active":false},"comment":"I did some work here.","updated":"2016-03-16T04:22:37.471+0000","visibility":{"type":"group","value":"jira-developers"},"started":"2016-03-16T04:22:37.471+0000","timeSpent":"3h 20m","timeSpentSeconds":12000,"id":"100028","issueId":"10002"}]},"updated":"2016-04-06T02:36:53.594-0700","duedate":"2018-01-19","timetracking":{"originalEstimate":"10m","remainingEstimate":"3m","timeSpent":"6m","originalEstimateSeconds":600,"remainingEstimateSeconds":200,"timeSpentSeconds":400}},"names":{"watcher":"watcher","attachment":"attachment","sub-tasks":"sub-tasks","description":"description","project":"project","comment":"comment","issuelinks":"issuelinks","worklog":"worklog","updated":"updated","timetracking":"timetracking"},"schema":{}}`)
	})

	issue, _, err := testClient.Issue.Get("10002", nil)
	if issue == nil {
		t.Error("Expected issue. Issue is nil")
	}
	if err != nil {
		t.Errorf("Error given: %s", err)
	}
}

func TestIssueService_Get_WithQuerySuccess(t *testing.T) {
	setup()
	defer teardown()
	testMux.HandleFunc("/rest/api/2/issue/10002", func(w http.ResponseWriter, r *http.Request) {
		testMethod(t, r, "GET")
		testRequestURL(t, r, "/rest/api/2/issue/10002?expand=foo")

		fmt.Fprint(w, `{"expand":"renderedFields,names,schema,transitions,operations,editmeta,changelog,versionedRepresentations","id":"10002","self":"http://www.example.com/jira/rest/api/2/issue/10002","key":"EX-1","fields":{"watcher":{"self":"http://www.example.com/jira/rest/api/2/issue/EX-1/watchers","isWatching":false,"watchCount":1,"watchers":[{"self":"http://www.example.com/jira/rest/api/2/user?username=fred","name":"fred","displayName":"Fred F. User","active":false}]},"attachment":[{"self":"http://www.example.com/jira/rest/api/2.0/attachments/10000","filename":"picture.jpg","author":{"self":"http://www.example.com/jira/rest/api/2/user?username=fred","name":"fred","avatarUrls":{"48x48":"http://www.example.com/jira/secure/useravatar?size=large&ownerId=fred","24x24":"http://www.example.com/jira/secure/useravatar?size=small&ownerId=fred","16x16":"http://www.example.com/jira/secure/useravatar?size=xsmall&ownerId=fred","32x32":"http://www.example.com/jira/secure/useravatar?size=medium&ownerId=fred"},"displayName":"Fred F. User","active":false},"created":"2016-03-16T04:22:37.461+0000","size":23123,"mimeType":"image/jpeg","content":"http://www.example.com/jira/attachments/10000","thumbnail":"http://www.example.com/jira/secure/thumbnail/10000"}],"sub-tasks":[{"id":"10000","type":{"id":"10000","name":"","inward":"Parent","outward":"Sub-task"},"outwardIssue":{"id":"10003","key":"EX-2","self":"http://www.example.com/jira/rest/api/2/issue/EX-2","fields":{"status":{"iconUrl":"http://www.example.com/jira//images/icons/statuses/open.png","name":"Open"}}}}],"description":"example bug report","project":{"self":"http://www.example.com/jira/rest/api/2/project/EX","id":"10000","key":"EX","name":"Example","avatarUrls":{"48x48":"http://www.example.com/jira/secure/projectavatar?size=large&pid=10000","24x24":"http://www.example.com/jira/secure/projectavatar?size=small&pid=10000","16x16":"http://www.example.com/jira/secure/projectavatar?size=xsmall&pid=10000","32x32":"http://www.example.com/jira/secure/projectavatar?size=medium&pid=10000"},"projectCategory":{"self":"http://www.example.com/jira/rest/api/2/projectCategory/10000","id":"10000","name":"FIRST","description":"First Project Category"}},"comment":{"comments":[{"self":"http://www.example.com/jira/rest/api/2/issue/10010/comment/10000","id":"10000","author":{"self":"http://www.example.com/jira/rest/api/2/user?username=fred","name":"fred","displayName":"Fred F. User","active":false},"body":"Lorem ipsum dolor sit amet, consectetur adipiscing elit. Pellentesque eget venenatis elit. Duis eu justo eget augue iaculis fermentum. Sed semper quam laoreet nisi egestas at posuere augue semper.","updateAuthor":{"self":"http://www.example.com/jira/rest/api/2/user?username=fred","name":"fred","displayName":"Fred F. User","active":false},"created":"2016-03-16T04:22:37.356+0000","updated":"2016-03-16T04:22:37.356+0000","visibility":{"type":"role","value":"Administrators"}}]},"issuelinks":[{"id":"10001","type":{"id":"10000","name":"Dependent","inward":"depends on","outward":"is depended by"},"outwardIssue":{"id":"10004L","key":"PRJ-2","self":"http://www.example.com/jira/rest/api/2/issue/PRJ-2","fields":{"status":{"iconUrl":"http://www.example.com/jira//images/icons/statuses/open.png","name":"Open"}}}},{"id":"10002","type":{"id":"10000","name":"Dependent","inward":"depends on","outward":"is depended by"},"inwardIssue":{"id":"10004","key":"PRJ-3","self":"http://www.example.com/jira/rest/api/2/issue/PRJ-3","fields":{"status":{"iconUrl":"http://www.example.com/jira//images/icons/statuses/open.png","name":"Open"}}}}],"worklog":{"worklogs":[{"self":"http://www.example.com/jira/rest/api/2/issue/10010/worklog/10000","author":{"self":"http://www.example.com/jira/rest/api/2/user?username=fred","name":"fred","displayName":"Fred F. User","active":false},"updateAuthor":{"self":"http://www.example.com/jira/rest/api/2/user?username=fred","name":"fred","displayName":"Fred F. User","active":false},"comment":"I did some work here.","updated":"2016-03-16T04:22:37.471+0000","visibility":{"type":"group","value":"jira-developers"},"started":"2016-03-16T04:22:37.471+0000","timeSpent":"3h 20m","timeSpentSeconds":12000,"id":"100028","issueId":"10002"}]},"updated":"2016-04-06T02:36:53.594-0700","duedate":"2018-01-19","timetracking":{"originalEstimate":"10m","remainingEstimate":"3m","timeSpent":"6m","originalEstimateSeconds":600,"remainingEstimateSeconds":200,"timeSpentSeconds":400}},"names":{"watcher":"watcher","attachment":"attachment","sub-tasks":"sub-tasks","description":"description","project":"project","comment":"comment","issuelinks":"issuelinks","worklog":"worklog","updated":"updated","timetracking":"timetracking"},"schema":{}}`)
	})

	opt := &GetQueryOptions{
		Expand: "foo",
	}
	issue, _, err := testClient.Issue.Get("10002", opt)
	if issue == nil {
		t.Error("Expected issue. Issue is nil")
	}
	if err != nil {
		t.Errorf("Error given: %s", err)
	}
}

func TestIssueService_Create(t *testing.T) {
	setup()
	defer teardown()
	testMux.HandleFunc("/rest/api/2/issue", func(w http.ResponseWriter, r *http.Request) {
		testMethod(t, r, "POST")
		testRequestURL(t, r, "/rest/api/2/issue")

		w.WriteHeader(http.StatusCreated)
		fmt.Fprint(w, `{"expand":"renderedFields,names,schema,transitions,operations,editmeta,changelog,versionedRepresentations","id":"10002","self":"http://www.example.com/jira/rest/api/2/issue/10002","key":"EX-1","fields":{"watcher":{"self":"http://www.example.com/jira/rest/api/2/issue/EX-1/watchers","isWatching":false,"watchCount":1,"watchers":[{"self":"http://www.example.com/jira/rest/api/2/user?username=fred","name":"fred","displayName":"Fred F. User","active":false}]},"attachment":[{"self":"http://www.example.com/jira/rest/api/2.0/attachments/10000","filename":"picture.jpg","author":{"self":"http://www.example.com/jira/rest/api/2/user?username=fred","name":"fred","avatarUrls":{"48x48":"http://www.example.com/jira/secure/useravatar?size=large&ownerId=fred","24x24":"http://www.example.com/jira/secure/useravatar?size=small&ownerId=fred","16x16":"http://www.example.com/jira/secure/useravatar?size=xsmall&ownerId=fred","32x32":"http://www.example.com/jira/secure/useravatar?size=medium&ownerId=fred"},"displayName":"Fred F. User","active":false},"created":"2016-03-16T04:22:37.461+0000","size":23123,"mimeType":"image/jpeg","content":"http://www.example.com/jira/attachments/10000","thumbnail":"http://www.example.com/jira/secure/thumbnail/10000"}],"sub-tasks":[{"id":"10000","type":{"id":"10000","name":"","inward":"Parent","outward":"Sub-task"},"outwardIssue":{"id":"10003","key":"EX-2","self":"http://www.example.com/jira/rest/api/2/issue/EX-2","fields":{"status":{"iconUrl":"http://www.example.com/jira//images/icons/statuses/open.png","name":"Open"}}}}],"description":"example bug report","project":{"self":"http://www.example.com/jira/rest/api/2/project/EX","id":"10000","key":"EX","name":"Example","avatarUrls":{"48x48":"http://www.example.com/jira/secure/projectavatar?size=large&pid=10000","24x24":"http://www.example.com/jira/secure/projectavatar?size=small&pid=10000","16x16":"http://www.example.com/jira/secure/projectavatar?size=xsmall&pid=10000","32x32":"http://www.example.com/jira/secure/projectavatar?size=medium&pid=10000"},"projectCategory":{"self":"http://www.example.com/jira/rest/api/2/projectCategory/10000","id":"10000","name":"FIRST","description":"First Project Category"}},"comment":{"comments":[{"self":"http://www.example.com/jira/rest/api/2/issue/10010/comment/10000","id":"10000","author":{"self":"http://www.example.com/jira/rest/api/2/user?username=fred","name":"fred","displayName":"Fred F. User","active":false},"body":"Lorem ipsum dolor sit amet, consectetur adipiscing elit. Pellentesque eget venenatis elit. Duis eu justo eget augue iaculis fermentum. Sed semper quam laoreet nisi egestas at posuere augue semper.","updateAuthor":{"self":"http://www.example.com/jira/rest/api/2/user?username=fred","name":"fred","displayName":"Fred F. User","active":false},"created":"2016-03-16T04:22:37.356+0000","updated":"2016-03-16T04:22:37.356+0000","visibility":{"type":"role","value":"Administrators"}}]},"issuelinks":[{"id":"10001","type":{"id":"10000","name":"Dependent","inward":"depends on","outward":"is depended by"},"outwardIssue":{"id":"10004L","key":"PRJ-2","self":"http://www.example.com/jira/rest/api/2/issue/PRJ-2","fields":{"status":{"iconUrl":"http://www.example.com/jira//images/icons/statuses/open.png","name":"Open"}}}},{"id":"10002","type":{"id":"10000","name":"Dependent","inward":"depends on","outward":"is depended by"},"inwardIssue":{"id":"10004","key":"PRJ-3","self":"http://www.example.com/jira/rest/api/2/issue/PRJ-3","fields":{"status":{"iconUrl":"http://www.example.com/jira//images/icons/statuses/open.png","name":"Open"}}}}],"worklog":{"worklogs":[{"self":"http://www.example.com/jira/rest/api/2/issue/10010/worklog/10000","author":{"self":"http://www.example.com/jira/rest/api/2/user?username=fred","name":"fred","displayName":"Fred F. User","active":false},"updateAuthor":{"self":"http://www.example.com/jira/rest/api/2/user?username=fred","name":"fred","displayName":"Fred F. User","active":false},"comment":"I did some work here.","updated":"2016-03-16T04:22:37.471+0000","visibility":{"type":"group","value":"jira-developers"},"started":"2016-03-16T04:22:37.471+0000","timeSpent":"3h 20m","timeSpentSeconds":12000,"id":"100028","issueId":"10002"}]},"updated":"2016-04-06T02:36:53.594-0700","duedate":"2018-01-19","timetracking":{"originalEstimate":"10m","remainingEstimate":"3m","timeSpent":"6m","originalEstimateSeconds":600,"remainingEstimateSeconds":200,"timeSpentSeconds":400}},"names":{"watcher":"watcher","attachment":"attachment","sub-tasks":"sub-tasks","description":"description","project":"project","comment":"comment","issuelinks":"issuelinks","worklog":"worklog","updated":"updated","timetracking":"timetracking"},"schema":{}}`)
	})

	i := &Issue{
		Fields: &IssueFields{
			Description: "example bug report",
		},
	}
	issue, _, err := testClient.Issue.Create(i)
	if issue == nil {
		t.Error("Expected issue. Issue is nil")
	}
	if err != nil {
		t.Errorf("Error given: %s", err)
	}
}

func TestIssueService_Update(t *testing.T) {
	setup()
	defer teardown()
	testMux.HandleFunc("/rest/api/2/issue/PROJ-9001", func(w http.ResponseWriter, r *http.Request) {
		testMethod(t, r, "PUT")
		testRequestURL(t, r, "/rest/api/2/issue/PROJ-9001")

		w.WriteHeader(http.StatusNoContent)
	})

	i := &Issue{
		Key: "PROJ-9001",
		Fields: &IssueFields{
			Description: "example bug report",
		},
	}
	issue, _, err := testClient.Issue.Update(i)
	if issue == nil {
		t.Error("Expected issue. Issue is nil")
	}
	if err != nil {
		t.Errorf("Error given: %s", err)
	}
}

func TestIssueService_UpdateIssue(t *testing.T) {
	setup()
	defer teardown()
	testMux.HandleFunc("/rest/api/2/issue/PROJ-9001", func(w http.ResponseWriter, r *http.Request) {
		testMethod(t, r, "PUT")
		testRequestURL(t, r, "/rest/api/2/issue/PROJ-9001")

		w.WriteHeader(http.StatusNoContent)
	})
	jID := "PROJ-9001"
	i := make(map[string]interface{})
	fields := make(map[string]interface{})
	i["fields"] = fields
	resp, err := testClient.Issue.UpdateIssue(jID, i)
	if resp == nil {
		t.Error("Expected resp. resp is nil")
	}
	if err != nil {
		t.Errorf("Error given: %s", err)
	}

}

func TestIssueService_AddComment(t *testing.T) {
	setup()
	defer teardown()
	testMux.HandleFunc("/rest/api/2/issue/10000/comment", func(w http.ResponseWriter, r *http.Request) {
		testMethod(t, r, "POST")
		testRequestURL(t, r, "/rest/api/2/issue/10000/comment")

		w.WriteHeader(http.StatusCreated)
		fmt.Fprint(w, `{"self":"http://www.example.com/jira/rest/api/2/issue/10010/comment/10000","id":"10000","author":{"self":"http://www.example.com/jira/rest/api/2/user?username=fred","name":"fred","displayName":"Fred F. User","active":false},"body":"Lorem ipsum dolor sit amet, consectetur adipiscing elit. Pellentesque eget venenatis elit. Duis eu justo eget augue iaculis fermentum. Sed semper quam laoreet nisi egestas at posuere augue semper.","updateAuthor":{"self":"http://www.example.com/jira/rest/api/2/user?username=fred","name":"fred","displayName":"Fred F. User","active":false},"created":"2016-03-16T04:22:37.356+0000","updated":"2016-03-16T04:22:37.356+0000","visibility":{"type":"role","value":"Administrators"}}`)
	})

	c := &Comment{
		Body: "Lorem ipsum dolor sit amet, consectetur adipiscing elit. Pellentesque eget venenatis elit. Duis eu justo eget augue iaculis fermentum. Sed semper quam laoreet nisi egestas at posuere augue semper.",
		Visibility: CommentVisibility{
			Type:  "role",
			Value: "Administrators",
		},
	}
	comment, _, err := testClient.Issue.AddComment("10000", c)
	if comment == nil {
		t.Error("Expected Comment. Comment is nil")
	}
	if err != nil {
		t.Errorf("Error given: %s", err)
	}
}

func TestIssueService_UpdateComment(t *testing.T) {
	setup()
	defer teardown()
	testMux.HandleFunc("/rest/api/2/issue/10000/comment/10001", func(w http.ResponseWriter, r *http.Request) {
		testMethod(t, r, "POST")
		testRequestURL(t, r, "/rest/api/2/issue/10000/comment/10001")

		w.WriteHeader(http.StatusCreated)
		fmt.Fprint(w, `{"self":"http://www.example.com/jira/rest/api/2/issue/10010/comment/10001","id":"10001","author":{"self":"http://www.example.com/jira/rest/api/2/user?username=fred","name":"fred","displayName":"Fred F. User","active":false},"body":"Lorem ipsum dolor sit amet, consectetur adipiscing elit. Pellentesque eget venenatis elit. Duis eu justo eget augue iaculis fermentum. Sed semper quam laoreet nisi egestas at posuere augue semper.","updateAuthor":{"self":"http://www.example.com/jira/rest/api/2/user?username=fred","name":"fred","displayName":"Fred F. User","active":false},"created":"2016-03-16T04:22:37.356+0000","updated":"2016-03-16T04:22:37.356+0000","visibility":{"type":"role","value":"Administrators"}}`)
	})

	c := &Comment{
		ID:   "10001",
		Body: "Lorem ipsum dolor sit amet, consectetur adipiscing elit. Pellentesque eget venenatis elit. Duis eu justo eget augue iaculis fermentum. Sed semper quam laoreet nisi egestas at posuere augue semper.",
		Visibility: CommentVisibility{
			Type:  "role",
			Value: "Administrators",
		},
	}
	comment, _, err := testClient.Issue.UpdateComment("10000", c)
	if comment == nil {
		t.Error("Expected Comment. Comment is nil")
	}
	if err != nil {
		t.Errorf("Error given: %s", err)
	}
}

func TestIssueService_AddWorklogRecord(t *testing.T) {
	setup()
	defer teardown()
	testMux.HandleFunc("/rest/api/2/issue/10000/worklog", func(w http.ResponseWriter, r *http.Request) {
		testMethod(t, r, "POST")
		testRequestURL(t, r, "/rest/api/2/issue/10000/worklog")

		w.WriteHeader(http.StatusCreated)
		fmt.Fprint(w, `{"self":"http://www.example.com/jira/rest/api/2/issue/10010/worklog/10000","author":{"self":"http://www.example.com/jira/rest/api/2/user?username=fred","name":"fred","displayName":"Fred F. User","active":false},"updateAuthor":{"self":"http://www.example.com/jira/rest/api/2/user?username=fred","name":"fred","displayName":"Fred F. User","active":false},"comment":"I did some work here.","updated":"2018-02-14T22:14:46.003+0000","visibility":{"type":"group","value":"jira-developers"},"started":"2018-02-14T22:14:46.003+0000","timeSpent":"3h 20m","timeSpentSeconds":12000,"id":"100028","issueId":"10002"}`)
	})
	r := &WorklogRecord{
		TimeSpent: "1h",
	}
	record, _, err := testClient.Issue.AddWorklogRecord("10000", r)
	if record == nil {
		t.Error("Expected Record. Record is nil")
	}
	if err != nil {
		t.Errorf("Error given: %s", err)
	}
}

func TestIssueService_AddLink(t *testing.T) {
	setup()
	defer teardown()
	testMux.HandleFunc("/rest/api/2/issueLink", func(w http.ResponseWriter, r *http.Request) {
		testMethod(t, r, "POST")
		testRequestURL(t, r, "/rest/api/2/issueLink")

		w.WriteHeader(http.StatusOK)
	})

	il := &IssueLink{
		Type: IssueLinkType{
			Name: "Duplicate",
		},
		InwardIssue: &Issue{
			Key: "HSP-1",
		},
		OutwardIssue: &Issue{
			Key: "MKY-1",
		},
		Comment: &Comment{
			Body: "Linked related issue!",
			Visibility: CommentVisibility{
				Type:  "group",
				Value: "jira-software-users",
			},
		},
	}
	resp, err := testClient.Issue.AddLink(il)
	if resp == nil {
		t.Error("Expected response. Response is nil")
	}
	if resp.StatusCode != 200 {
		t.Errorf("Expected Status code 200. Given %d", resp.StatusCode)
	}
	if err != nil {
		t.Errorf("Error given: %s", err)
	}
}

func TestIssueService_Get_Fields(t *testing.T) {
	setup()
	defer teardown()
	testMux.HandleFunc("/rest/api/2/issue/10002", func(w http.ResponseWriter, r *http.Request) {
		testMethod(t, r, "GET")
		testRequestURL(t, r, "/rest/api/2/issue/10002")

		fmt.Fprint(w, `{"expand":"renderedFields,names,schema,transitions,operations,editmeta,changelog,versionedRepresentations","id":"10002","self":"http://www.example.com/jira/rest/api/2/issue/10002","key":"EX-1","fields":{"labels":["test"],"watcher":{"self":"http://www.example.com/jira/rest/api/2/issue/EX-1/watchers","isWatching":false,"watchCount":1,"watchers":[{"self":"http://www.example.com/jira/rest/api/2/user?username=fred","name":"fred","displayName":"Fred F. User","active":false}]},"epic": {"id": 19415,"key": "EPIC-77","self": "https://example.atlassian.net/rest/agile/1.0/epic/19415","name": "Epic Name","summary": "Do it","color": {"key": "color_11"},"done": false},"attachment":[{"self":"http://www.example.com/jira/rest/api/2.0/attachments/10000","filename":"picture.jpg","author":{"self":"http://www.example.com/jira/rest/api/2/user?username=fred","name":"fred","avatarUrls":{"48x48":"http://www.example.com/jira/secure/useravatar?size=large&ownerId=fred","24x24":"http://www.example.com/jira/secure/useravatar?size=small&ownerId=fred","16x16":"http://www.example.com/jira/secure/useravatar?size=xsmall&ownerId=fred","32x32":"http://www.example.com/jira/secure/useravatar?size=medium&ownerId=fred"},"displayName":"Fred F. User","active":false},"created":"2016-03-16T04:22:37.461+0000","size":23123,"mimeType":"image/jpeg","content":"http://www.example.com/jira/attachments/10000","thumbnail":"http://www.example.com/jira/secure/thumbnail/10000"}],"sub-tasks":[{"id":"10000","type":{"id":"10000","name":"","inward":"Parent","outward":"Sub-task"},"outwardIssue":{"id":"10003","key":"EX-2","self":"http://www.example.com/jira/rest/api/2/issue/EX-2","fields":{"status":{"iconUrl":"http://www.example.com/jira//images/icons/statuses/open.png","name":"Open"}}}}],"description":"example bug report","project":{"self":"http://www.example.com/jira/rest/api/2/project/EX","id":"10000","key":"EX","name":"Example","avatarUrls":{"48x48":"http://www.example.com/jira/secure/projectavatar?size=large&pid=10000","24x24":"http://www.example.com/jira/secure/projectavatar?size=small&pid=10000","16x16":"http://www.example.com/jira/secure/projectavatar?size=xsmall&pid=10000","32x32":"http://www.example.com/jira/secure/projectavatar?size=medium&pid=10000"},"projectCategory":{"self":"http://www.example.com/jira/rest/api/2/projectCategory/10000","id":"10000","name":"FIRST","description":"First Project Category"}},"comment":{"comments":[{"self":"http://www.example.com/jira/rest/api/2/issue/10010/comment/10000","id":"10000","author":{"self":"http://www.example.com/jira/rest/api/2/user?username=fred","name":"fred","displayName":"Fred F. User","active":false},"body":"Lorem ipsum dolor sit amet, consectetur adipiscing elit. Pellentesque eget venenatis elit. Duis eu justo eget augue iaculis fermentum. Sed semper quam laoreet nisi egestas at posuere augue semper.","updateAuthor":{"self":"http://www.example.com/jira/rest/api/2/user?username=fred","name":"fred","displayName":"Fred F. User","active":false},"created":"2016-03-16T04:22:37.356+0000","updated":"2016-03-16T04:22:37.356+0000","visibility":{"type":"role","value":"Administrators"}}]},"issuelinks":[{"id":"10001","type":{"id":"10000","name":"Dependent","inward":"depends on","outward":"is depended by"},"outwardIssue":{"id":"10004L","key":"PRJ-2","self":"http://www.example.com/jira/rest/api/2/issue/PRJ-2","fields":{"status":{"iconUrl":"http://www.example.com/jira//images/icons/statuses/open.png","name":"Open"}}}},{"id":"10002","type":{"id":"10000","name":"Dependent","inward":"depends on","outward":"is depended by"},"inwardIssue":{"id":"10004","key":"PRJ-3","self":"http://www.example.com/jira/rest/api/2/issue/PRJ-3","fields":{"status":{"iconUrl":"http://www.example.com/jira//images/icons/statuses/open.png","name":"Open"}}}}],"worklog":{"worklogs":[{"self":"http://www.example.com/jira/rest/api/2/issue/10010/worklog/10000","author":{"self":"http://www.example.com/jira/rest/api/2/user?username=fred","name":"fred","displayName":"Fred F. User","active":false},"updateAuthor":{"self":"http://www.example.com/jira/rest/api/2/user?username=fred","name":"fred","displayName":"Fred F. User","active":false},"comment":"I did some work here.","updated":"2016-03-16T04:22:37.471+0000","visibility":{"type":"group","value":"jira-developers"},"started":"2016-03-16T04:22:37.471+0000","timeSpent":"3h 20m","timeSpentSeconds":12000,"id":"100028","issueId":"10002"}]},"updated":"2016-04-06T02:36:53.594-0700","duedate":"2018-01-19","timetracking":{"originalEstimate":"10m","remainingEstimate":"3m","timeSpent":"6m","originalEstimateSeconds":600,"remainingEstimateSeconds":200,"timeSpentSeconds":400}},"names":{"watcher":"watcher","attachment":"attachment","sub-tasks":"sub-tasks","description":"description","project":"project","comment":"comment","issuelinks":"issuelinks","worklog":"worklog","updated":"updated","timetracking":"timetracking"},"schema":{}}`)
	})

	issue, _, err := testClient.Issue.Get("10002", nil)
	if issue == nil {
		t.Error("Expected issue. Issue is nil")
	}
	if !reflect.DeepEqual(issue.Fields.Labels, []string{"test"}) {
		t.Error("Expected labels for the returned issue")
	}

	if len(issue.Fields.Comments.Comments) != 1 {
		t.Errorf("Expected one comment, %v found", len(issue.Fields.Comments.Comments))
	}
	if issue.Fields.Epic == nil {
		t.Error("Epic expected but not found")
	}

	if err != nil {
		t.Errorf("Error given: %s", err)
	}
}

func TestIssueService_Get_RenderedFields(t *testing.T) {
	setup()
	defer teardown()
	testMux.HandleFunc("/rest/api/2/issue/10002", func(w http.ResponseWriter, r *http.Request) {
		testMethod(t, r, "GET")
		testRequestURL(t, r, "/rest/api/2/issue/10002")

		fmt.Fprint(w, `{"expand":"renderedFields,names,schema,transitions,operations,editmeta,changelog,versionedRepresentations","id":"10002","self":"http://www.example.com/jira/rest/api/2/issue/10002","key":"EX-1","fields":{"labels":["test"],"watcher":{"self":"http://www.example.com/jira/rest/api/2/issue/EX-1/watchers","isWatching":false,"watchCount":1,"watchers":[{"self":"http://www.example.com/jira/rest/api/2/user?username=fred","name":"fred","displayName":"Fred F. User","active":false}]},"epic": {"id": 19415,"key": "EPIC-77","self": "https://example.atlassian.net/rest/agile/1.0/epic/19415","name": "Epic Name","summary": "Do it","color": {"key": "color_11"},"done": false},"attachment":[{"self":"http://www.example.com/jira/rest/api/2.0/attachments/10000","filename":"picture.jpg","author":{"self":"http://www.example.com/jira/rest/api/2/user?username=fred","name":"fred","avatarUrls":{"48x48":"http://www.example.com/jira/secure/useravatar?size=large&ownerId=fred","24x24":"http://www.example.com/jira/secure/useravatar?size=small&ownerId=fred","16x16":"http://www.example.com/jira/secure/useravatar?size=xsmall&ownerId=fred","32x32":"http://www.example.com/jira/secure/useravatar?size=medium&ownerId=fred"},"displayName":"Fred F. User","active":false},"created":"2016-03-16T04:22:37.461+0000","size":23123,"mimeType":"image/jpeg","content":"http://www.example.com/jira/attachments/10000","thumbnail":"http://www.example.com/jira/secure/thumbnail/10000"}],"sub-tasks":[{"id":"10000","type":{"id":"10000","name":"","inward":"Parent","outward":"Sub-task"},"outwardIssue":{"id":"10003","key":"EX-2","self":"http://www.example.com/jira/rest/api/2/issue/EX-2","fields":{"status":{"iconUrl":"http://www.example.com/jira//images/icons/statuses/open.png","name":"Open"}}}}],"description":"example bug report","project":{"self":"http://www.example.com/jira/rest/api/2/project/EX","id":"10000","key":"EX","name":"Example","avatarUrls":{"48x48":"http://www.example.com/jira/secure/projectavatar?size=large&pid=10000","24x24":"http://www.example.com/jira/secure/projectavatar?size=small&pid=10000","16x16":"http://www.example.com/jira/secure/projectavatar?size=xsmall&pid=10000","32x32":"http://www.example.com/jira/secure/projectavatar?size=medium&pid=10000"},"projectCategory":{"self":"http://www.example.com/jira/rest/api/2/projectCategory/10000","id":"10000","name":"FIRST","description":"First Project Category"}},"comment":{"comments":[{"self":"http://www.example.com/jira/rest/api/2/issue/10010/comment/10000","id":"10000","author":{"self":"http://www.example.com/jira/rest/api/2/user?username=fred","name":"fred","displayName":"Fred F. User","active":false},"body":"Lorem ipsum dolor sit amet, consectetur adipiscing elit. Pellentesque eget venenatis elit. Duis eu justo eget augue iaculis fermentum. Sed semper quam laoreet nisi egestas at posuere augue semper.","updateAuthor":{"self":"http://www.example.com/jira/rest/api/2/user?username=fred","name":"fred","displayName":"Fred F. User","active":false},"created":"2016-03-16T04:22:37.356+0000","updated":"2016-03-16T04:22:37.356+0000","visibility":{"type":"role","value":"Administrators"}}]},"issuelinks":[{"id":"10001","type":{"id":"10000","name":"Dependent","inward":"depends on","outward":"is depended by"},"outwardIssue":{"id":"10004L","key":"PRJ-2","self":"http://www.example.com/jira/rest/api/2/issue/PRJ-2","fields":{"status":{"iconUrl":"http://www.example.com/jira//images/icons/statuses/open.png","name":"Open"}}}},{"id":"10002","type":{"id":"10000","name":"Dependent","inward":"depends on","outward":"is depended by"},"inwardIssue":{"id":"10004","key":"PRJ-3","self":"http://www.example.com/jira/rest/api/2/issue/PRJ-3","fields":{"status":{"iconUrl":"http://www.example.com/jira//images/icons/statuses/open.png","name":"Open"}}}}],"worklog":{"worklogs":[{"self":"http://www.example.com/jira/rest/api/2/issue/10010/worklog/10000","author":{"self":"http://www.example.com/jira/rest/api/2/user?username=fred","name":"fred","displayName":"Fred F. User","active":false},"updateAuthor":{"self":"http://www.example.com/jira/rest/api/2/user?username=fred","name":"fred","displayName":"Fred F. User","active":false},"comment":"I did some work here.","updated":"2016-03-16T04:22:37.471+0000","visibility":{"type":"group","value":"jira-developers"},"started":"2016-03-16T04:22:37.471+0000","timeSpent":"3h 20m","timeSpentSeconds":12000,"id":"100028","issueId":"10002"}]},"updated":"2016-04-06T02:36:53.594-0700","duedate":"2018-01-19","timetracking":{"originalEstimate":"10m","remainingEstimate":"3m","timeSpent":"6m","originalEstimateSeconds":600,"remainingEstimateSeconds":200,"timeSpentSeconds":400}},"names":{"watcher":"watcher","attachment":"attachment","sub-tasks":"sub-tasks","description":"description","project":"project","comment":"comment","issuelinks":"issuelinks","worklog":"worklog","updated":"updated","timetracking":"timetracking"},"schema":{},"renderedFields":{"resolutiondate":"In 1 week","updated":"2 hours ago","comment":{"comments":[{"body":"This <strong>is</strong> HTML"}]}}}`)
	})

	issue, _, err := testClient.Issue.Get("10002", nil)
	if issue == nil {
		t.Error("Expected issue. Issue is nil")
	}
	if issue.RenderedFields.Updated != "2 hours ago" {
		t.Error("Expected updated to equla '2 hours ago' for rendered field")
	}

	if len(issue.RenderedFields.Comments.Comments) != 1 {
		t.Errorf("Expected one comment, %v found", len(issue.RenderedFields.Comments.Comments))
	}
	comment := issue.RenderedFields.Comments.Comments[0]
	if comment.Body != "This <strong>is</strong> HTML" {
		t.Errorf("Wrong comment body returned in RenderedField. Got %s", comment.Body)
	}

	if err != nil {
		t.Errorf("Error given: %s", err)
	}
}

func TestIssueService_DownloadAttachment(t *testing.T) {
	var testAttachment = "Here is an attachment"

	setup()
	defer teardown()
	testMux.HandleFunc("/secure/attachment/", func(w http.ResponseWriter, r *http.Request) {
		testMethod(t, r, "GET")
		testRequestURL(t, r, "/secure/attachment/10000/")

		w.WriteHeader(http.StatusOK)
		w.Write([]byte(testAttachment))
	})

	resp, err := testClient.Issue.DownloadAttachment("10000")
	if resp == nil {
		t.Error("Expected response. Response is nil")
	}
	defer resp.Body.Close()

	attachment, err := ioutil.ReadAll(resp.Body)
	if err != nil {
		t.Error("Expected attachment text", err)
	}
	if string(attachment) != testAttachment {
		t.Errorf("Expecting an attachment: %s", string(attachment))
	}

	if resp.StatusCode != 200 {
		t.Errorf("Expected Status code 200. Given %d", resp.StatusCode)
	}
	if err != nil {
		t.Errorf("Error given: %s", err)
	}
}

func TestIssueService_DownloadAttachment_BadStatus(t *testing.T) {

	setup()
	defer teardown()
	testMux.HandleFunc("/secure/attachment/", func(w http.ResponseWriter, r *http.Request) {
		testMethod(t, r, "GET")
		testRequestURL(t, r, "/secure/attachment/10000/")

		w.WriteHeader(http.StatusForbidden)
	})

	resp, err := testClient.Issue.DownloadAttachment("10000")
	if resp == nil {
		t.Error("Expected response. Response is nil")
	}
	defer resp.Body.Close()

	if resp.StatusCode != http.StatusForbidden {
		t.Errorf("Expected Status code %d. Given %d", http.StatusForbidden, resp.StatusCode)
	}
	if err == nil {
		t.Errorf("Error expected")
	}
}

func TestIssueService_PostAttachment(t *testing.T) {
	var testAttachment = "Here is an attachment"

	setup()
	defer teardown()
	testMux.HandleFunc("/rest/api/2/issue/10000/attachments", func(w http.ResponseWriter, r *http.Request) {
		testMethod(t, r, "POST")
		testRequestURL(t, r, "/rest/api/2/issue/10000/attachments")
		status := http.StatusOK

		file, _, err := r.FormFile("file")
		if err != nil {
			status = http.StatusNotAcceptable
		}
		if file == nil {
			status = http.StatusNoContent
		} else {

			// Read the file into memory
			data, err := ioutil.ReadAll(file)
			if err != nil {
				status = http.StatusInternalServerError
			}
			if string(data) != testAttachment {
				status = http.StatusNotAcceptable
			}

			w.WriteHeader(status)
			fmt.Fprint(w, `[{"self":"http://jira/jira/rest/api/2/attachment/228924","id":"228924","filename":"example.jpg","author":{"self":"http://jira/jira/rest/api/2/user?username=test","name":"test","emailAddress":"test@test.com","avatarUrls":{"16x16":"http://jira/jira/secure/useravatar?size=small&avatarId=10082","48x48":"http://jira/jira/secure/useravatar?avatarId=10082"},"displayName":"Tester","active":true},"created":"2016-05-24T00:25:17.000-0700","size":32280,"mimeType":"image/jpeg","content":"http://jira/jira/secure/attachment/228924/example.jpg","thumbnail":"http://jira/jira/secure/thumbnail/228924/_thumb_228924.png"}]`)
			file.Close()
		}
	})

	reader := strings.NewReader(testAttachment)

	issue, resp, err := testClient.Issue.PostAttachment("10000", reader, "attachment")

	if issue == nil {
		t.Error("Expected response. Response is nil")
	}

	if resp.StatusCode != 200 {
		t.Errorf("Expected Status code 200. Given %d", resp.StatusCode)
	}

	if err != nil {
		t.Errorf("Error given: %s", err)
	}
}

func TestIssueService_PostAttachment_NoResponse(t *testing.T) {
	var testAttachment = "Here is an attachment"

	setup()
	defer teardown()
	testMux.HandleFunc("/rest/api/2/issue/10000/attachments", func(w http.ResponseWriter, r *http.Request) {
		testMethod(t, r, "POST")
		testRequestURL(t, r, "/rest/api/2/issue/10000/attachments")
		w.WriteHeader(http.StatusOK)
	})
	reader := strings.NewReader(testAttachment)

	_, _, err := testClient.Issue.PostAttachment("10000", reader, "attachment")

	if err == nil {
		t.Errorf("Error expected: %s", err)
	}
}

func TestIssueService_PostAttachment_NoFilename(t *testing.T) {
	var testAttachment = "Here is an attachment"

	setup()
	defer teardown()
	testMux.HandleFunc("/rest/api/2/issue/10000/attachments", func(w http.ResponseWriter, r *http.Request) {
		testMethod(t, r, "POST")
		testRequestURL(t, r, "/rest/api/2/issue/10000/attachments")
		w.WriteHeader(http.StatusOK)
		fmt.Fprint(w, `[{"self":"http://jira/jira/rest/api/2/attachment/228924","id":"228924","filename":"example.jpg","author":{"self":"http://jira/jira/rest/api/2/user?username=test","name":"test","emailAddress":"test@test.com","avatarUrls":{"16x16":"http://jira/jira/secure/useravatar?size=small&avatarId=10082","48x48":"http://jira/jira/secure/useravatar?avatarId=10082"},"displayName":"Tester","active":true},"created":"2016-05-24T00:25:17.000-0700","size":32280,"mimeType":"image/jpeg","content":"http://jira/jira/secure/attachment/228924/example.jpg","thumbnail":"http://jira/jira/secure/thumbnail/228924/_thumb_228924.png"}]`)
	})
	reader := strings.NewReader(testAttachment)

	_, _, err := testClient.Issue.PostAttachment("10000", reader, "")

	if err != nil {
		t.Errorf("Error expected: %s", err)
	}
}

func TestIssueService_PostAttachment_NoAttachment(t *testing.T) {
	setup()
	defer teardown()
	testMux.HandleFunc("/rest/api/2/issue/10000/attachments", func(w http.ResponseWriter, r *http.Request) {
		testMethod(t, r, "POST")
		testRequestURL(t, r, "/rest/api/2/issue/10000/attachments")
		w.WriteHeader(http.StatusOK)
		fmt.Fprint(w, `[{"self":"http://jira/jira/rest/api/2/attachment/228924","id":"228924","filename":"example.jpg","author":{"self":"http://jira/jira/rest/api/2/user?username=test","name":"test","emailAddress":"test@test.com","avatarUrls":{"16x16":"http://jira/jira/secure/useravatar?size=small&avatarId=10082","48x48":"http://jira/jira/secure/useravatar?avatarId=10082"},"displayName":"Tester","active":true},"created":"2016-05-24T00:25:17.000-0700","size":32280,"mimeType":"image/jpeg","content":"http://jira/jira/secure/attachment/228924/example.jpg","thumbnail":"http://jira/jira/secure/thumbnail/228924/_thumb_228924.png"}]`)
	})

	_, _, err := testClient.Issue.PostAttachment("10000", nil, "attachment")

	if err != nil {
		t.Errorf("Error given: %s", err)
	}
}

func TestIssueService_Search(t *testing.T) {
	setup()
	defer teardown()
	testMux.HandleFunc("/rest/api/2/search", func(w http.ResponseWriter, r *http.Request) {
		testMethod(t, r, "GET")
		testRequestURL(t, r, "/rest/api/2/search?jql=something&startAt=1&maxResults=40&expand=foo")
		w.WriteHeader(http.StatusOK)
		fmt.Fprint(w, `{"expand": "schema,names","startAt": 1,"maxResults": 40,"total": 6,"issues": [{"expand": "html","id": "10230","self": "http://kelpie9:8081/rest/api/2/issue/BULK-62","key": "BULK-62","fields": {"summary": "testing","timetracking": null,"issuetype": {"self": "http://kelpie9:8081/rest/api/2/issuetype/5","id": "5","description": "The sub-task of the issue","iconUrl": "http://kelpie9:8081/images/icons/issue_subtask.gif","name": "Sub-task","subtask": true},"customfield_10071": null}},{"expand": "html","id": "10004","self": "http://kelpie9:8081/rest/api/2/issue/BULK-47","key": "BULK-47","fields": {"summary": "Cheese v1 2.0 issue","timetracking": null,"issuetype": {"self": "http://kelpie9:8081/rest/api/2/issuetype/3","id": "3","description": "A task that needs to be done.","iconUrl": "http://kelpie9:8081/images/icons/task.gif","name": "Task","subtask": false}}}]}`)
	})

	opt := &SearchOptions{StartAt: 1, MaxResults: 40, Expand: "foo"}
	_, resp, err := testClient.Issue.Search("something", opt)

	if resp == nil {
		t.Errorf("Response given: %+v", resp)
	}
	if err != nil {
		t.Errorf("Error given: %s", err)
	}

	if resp.StartAt != 1 {
		t.Errorf("StartAt should populate with 1, %v given", resp.StartAt)
	}
	if resp.MaxResults != 40 {
		t.Errorf("StartAt should populate with 40, %v given", resp.MaxResults)
	}
	if resp.Total != 6 {
		t.Errorf("StartAt should populate with 6, %v given", resp.Total)
	}
}

func TestIssueService_Search_WithoutPaging(t *testing.T) {
	setup()
	defer teardown()
	testMux.HandleFunc("/rest/api/2/search", func(w http.ResponseWriter, r *http.Request) {
		testMethod(t, r, "GET")
		testRequestURL(t, r, "/rest/api/2/search?jql=something")
		w.WriteHeader(http.StatusOK)
		fmt.Fprint(w, `{"expand": "schema,names","startAt": 0,"maxResults": 50,"total": 6,"issues": [{"expand": "html","id": "10230","self": "http://kelpie9:8081/rest/api/2/issue/BULK-62","key": "BULK-62","fields": {"summary": "testing","timetracking": null,"issuetype": {"self": "http://kelpie9:8081/rest/api/2/issuetype/5","id": "5","description": "The sub-task of the issue","iconUrl": "http://kelpie9:8081/images/icons/issue_subtask.gif","name": "Sub-task","subtask": true},"customfield_10071": null}},{"expand": "html","id": "10004","self": "http://kelpie9:8081/rest/api/2/issue/BULK-47","key": "BULK-47","fields": {"summary": "Cheese v1 2.0 issue","timetracking": null,"issuetype": {"self": "http://kelpie9:8081/rest/api/2/issuetype/3","id": "3","description": "A task that needs to be done.","iconUrl": "http://kelpie9:8081/images/icons/task.gif","name": "Task","subtask": false}}}]}`)
	})

	_, resp, err := testClient.Issue.Search("something", nil)

	if resp == nil {
		t.Errorf("Response given: %+v", resp)
	}
	if err != nil {
		t.Errorf("Error given: %s", err)
	}

	if resp.StartAt != 0 {
		t.Errorf("StartAt should populate with 0, %v given", resp.StartAt)
	}
	if resp.MaxResults != 50 {
		t.Errorf("StartAt should populate with 50, %v given", resp.MaxResults)
	}
	if resp.Total != 6 {
		t.Errorf("StartAt should populate with 6, %v given", resp.Total)
	}
}

func TestIssueService_SearchPages(t *testing.T) {
	setup()
	defer teardown()
	testMux.HandleFunc("/rest/api/2/search", func(w http.ResponseWriter, r *http.Request) {
		testMethod(t, r, "GET")
		if r.URL.String() == "/rest/api/2/search?jql=something&startAt=1&maxResults=2&expand=foo&fields=&validateQuery=warn" {
			w.WriteHeader(http.StatusOK)
			fmt.Fprint(w, `{"expand": "schema,names","startAt": 1,"maxResults": 2,"total": 6,"issues": [{"expand": "html","id": "10230","self": "http://kelpie9:8081/rest/api/2/issue/BULK-62","key": "BULK-62","fields": {"summary": "testing","timetracking": null,"issuetype": {"self": "http://kelpie9:8081/rest/api/2/issuetype/5","id": "5","description": "The sub-task of the issue","iconUrl": "http://kelpie9:8081/images/icons/issue_subtask.gif","name": "Sub-task","subtask": true},"customfield_10071": null}},{"expand": "html","id": "10004","self": "http://kelpie9:8081/rest/api/2/issue/BULK-47","key": "BULK-47","fields": {"summary": "Cheese v1 2.0 issue","timetracking": null,"issuetype": {"self": "http://kelpie9:8081/rest/api/2/issuetype/3","id": "3","description": "A task that needs to be done.","iconUrl": "http://kelpie9:8081/images/icons/task.gif","name": "Task","subtask": false}}}]}`)
			return
		} else if r.URL.String() == "/rest/api/2/search?jql=something&startAt=3&maxResults=2&expand=foo&fields=&validateQuery=warn" {
			w.WriteHeader(http.StatusOK)
			fmt.Fprint(w, `{"expand": "schema,names","startAt": 3,"maxResults": 2,"total": 6,"issues": [{"expand": "html","id": "10230","self": "http://kelpie9:8081/rest/api/2/issue/BULK-62","key": "BULK-62","fields": {"summary": "testing","timetracking": null,"issuetype": {"self": "http://kelpie9:8081/rest/api/2/issuetype/5","id": "5","description": "The sub-task of the issue","iconUrl": "http://kelpie9:8081/images/icons/issue_subtask.gif","name": "Sub-task","subtask": true},"customfield_10071": null}},{"expand": "html","id": "10004","self": "http://kelpie9:8081/rest/api/2/issue/BULK-47","key": "BULK-47","fields": {"summary": "Cheese v1 2.0 issue","timetracking": null,"issuetype": {"self": "http://kelpie9:8081/rest/api/2/issuetype/3","id": "3","description": "A task that needs to be done.","iconUrl": "http://kelpie9:8081/images/icons/task.gif","name": "Task","subtask": false}}}]}`)
			return
		} else if r.URL.String() == "/rest/api/2/search?jql=something&startAt=5&maxResults=2&expand=foo&fields=&validateQuery=warn" {
			w.WriteHeader(http.StatusOK)
			fmt.Fprint(w, `{"expand": "schema,names","startAt": 5,"maxResults": 2,"total": 6,"issues": [{"expand": "html","id": "10230","self": "http://kelpie9:8081/rest/api/2/issue/BULK-62","key": "BULK-62","fields": {"summary": "testing","timetracking": null,"issuetype": {"self": "http://kelpie9:8081/rest/api/2/issuetype/5","id": "5","description": "The sub-task of the issue","iconUrl": "http://kelpie9:8081/images/icons/issue_subtask.gif","name": "Sub-task","subtask": true},"customfield_10071": null}}]}`)
			return
		}

		t.Errorf("Unexpected URL: %v", r.URL)
	})

	opt := &SearchOptions{StartAt: 1, MaxResults: 2, Expand: "foo", ValidateQuery: "warn"}
	issues := make([]Issue, 0)
	err := testClient.Issue.SearchPages("something", opt, func(issue Issue) error {
		issues = append(issues, issue)
		return nil
	})

	if err != nil {
		t.Errorf("Error given: %s", err)
	}

	if len(issues) != 5 {
		t.Errorf("Expected 5 issues, %v given", len(issues))
	}
}

func TestIssueService_GetCustomFields(t *testing.T) {
	setup()
	defer teardown()
	testMux.HandleFunc("/rest/api/2/issue/10002", func(w http.ResponseWriter, r *http.Request) {
		testMethod(t, r, "GET")
		testRequestURL(t, r, "/rest/api/2/issue/10002")
		fmt.Fprint(w, `{"expand":"renderedFields,names,schema,transitions,operations,editmeta,changelog,versionedRepresentations","id":"10002","self":"http://www.example.com/jira/rest/api/2/issue/10002","key":"EX-1","fields":{"customfield_123":"test","watcher":{"self":"http://www.example.com/jira/rest/api/2/issue/EX-1/watchers","isWatching":false,"watchCount":1,"watchers":[{"self":"http://www.example.com/jira/rest/api/2/user?username=fred","name":"fred","displayName":"Fred F. User","active":false}]},"attachment":[{"self":"http://www.example.com/jira/rest/api/2.0/attachments/10000","filename":"picture.jpg","author":{"self":"http://www.example.com/jira/rest/api/2/user?username=fred","name":"fred","avatarUrls":{"48x48":"http://www.example.com/jira/secure/useravatar?size=large&ownerId=fred","24x24":"http://www.example.com/jira/secure/useravatar?size=small&ownerId=fred","16x16":"http://www.example.com/jira/secure/useravatar?size=xsmall&ownerId=fred","32x32":"http://www.example.com/jira/secure/useravatar?size=medium&ownerId=fred"},"displayName":"Fred F. User","active":false},"created":"2016-03-16T04:22:37.461+0000","size":23123,"mimeType":"image/jpeg","content":"http://www.example.com/jira/attachments/10000","thumbnail":"http://www.example.com/jira/secure/thumbnail/10000"}],"sub-tasks":[{"id":"10000","type":{"id":"10000","name":"","inward":"Parent","outward":"Sub-task"},"outwardIssue":{"id":"10003","key":"EX-2","self":"http://www.example.com/jira/rest/api/2/issue/EX-2","fields":{"status":{"iconUrl":"http://www.example.com/jira//images/icons/statuses/open.png","name":"Open"}}}}],"description":"example bug report","project":{"self":"http://www.example.com/jira/rest/api/2/project/EX","id":"10000","key":"EX","name":"Example","avatarUrls":{"48x48":"http://www.example.com/jira/secure/projectavatar?size=large&pid=10000","24x24":"http://www.example.com/jira/secure/projectavatar?size=small&pid=10000","16x16":"http://www.example.com/jira/secure/projectavatar?size=xsmall&pid=10000","32x32":"http://www.example.com/jira/secure/projectavatar?size=medium&pid=10000"},"projectCategory":{"self":"http://www.example.com/jira/rest/api/2/projectCategory/10000","id":"10000","name":"FIRST","description":"First Project Category"}},"comment":{"comments":[{"self":"http://www.example.com/jira/rest/api/2/issue/10010/comment/10000","id":"10000","author":{"self":"http://www.example.com/jira/rest/api/2/user?username=fred","name":"fred","displayName":"Fred F. User","active":false},"body":"Lorem ipsum dolor sit amet, consectetur adipiscing elit. Pellentesque eget venenatis elit. Duis eu justo eget augue iaculis fermentum. Sed semper quam laoreet nisi egestas at posuere augue semper.","updateAuthor":{"self":"http://www.example.com/jira/rest/api/2/user?username=fred","name":"fred","displayName":"Fred F. User","active":false},"created":"2016-03-16T04:22:37.356+0000","updated":"2016-03-16T04:22:37.356+0000","visibility":{"type":"role","value":"Administrators"}}]},"issuelinks":[{"id":"10001","type":{"id":"10000","name":"Dependent","inward":"depends on","outward":"is depended by"},"outwardIssue":{"id":"10004L","key":"PRJ-2","self":"http://www.example.com/jira/rest/api/2/issue/PRJ-2","fields":{"status":{"iconUrl":"http://www.example.com/jira//images/icons/statuses/open.png","name":"Open"}}}},{"id":"10002","type":{"id":"10000","name":"Dependent","inward":"depends on","outward":"is depended by"},"inwardIssue":{"id":"10004","key":"PRJ-3","self":"http://www.example.com/jira/rest/api/2/issue/PRJ-3","fields":{"status":{"iconUrl":"http://www.example.com/jira//images/icons/statuses/open.png","name":"Open"}}}}],"worklog":{"worklogs":[{"self":"http://www.example.com/jira/rest/api/2/issue/10010/worklog/10000","author":{"self":"http://www.example.com/jira/rest/api/2/user?username=fred","name":"fred","displayName":"Fred F. User","active":false},"updateAuthor":{"self":"http://www.example.com/jira/rest/api/2/user?username=fred","name":"fred","displayName":"Fred F. User","active":false},"comment":"I did some work here.","updated":"2016-03-16T04:22:37.471+0000","visibility":{"type":"group","value":"jira-developers"},"started":"2016-03-16T04:22:37.471+0000","timeSpent":"3h 20m","timeSpentSeconds":12000,"id":"100028","issueId":"10002"}]},"updated":"2016-04-06T02:36:53.594-0700","duedate":"2018-01-19","timetracking":{"originalEstimate":"10m","remainingEstimate":"3m","timeSpent":"6m","originalEstimateSeconds":600,"remainingEstimateSeconds":200,"timeSpentSeconds":400}},"names":{"watcher":"watcher","attachment":"attachment","sub-tasks":"sub-tasks","description":"description","project":"project","comment":"comment","issuelinks":"issuelinks","worklog":"worklog","updated":"updated","timetracking":"timetracking"},"schema":{}}`)
	})

	issue, _, err := testClient.Issue.GetCustomFields("10002")
	if err != nil {
		t.Errorf("Error given: %s", err)
	}
	if issue == nil {
		t.Error("Expected Customfields")
	}
	cf := issue["customfield_123"]
	if cf != "test" {
		t.Error("Expected \"test\" for custom field")
	}
}

func TestIssueService_GetComplexCustomFields(t *testing.T) {
	setup()
	defer teardown()
	testMux.HandleFunc("/rest/api/2/issue/10002", func(w http.ResponseWriter, r *http.Request) {
		testMethod(t, r, "GET")
		testRequestURL(t, r, "/rest/api/2/issue/10002")
		fmt.Fprint(w, `{"expand":"renderedFields,names,schema,transitions,operations,editmeta,changelog,versionedRepresentations","id":"10002","self":"http://www.example.com/jira/rest/api/2/issue/10002","key":"EX-1","fields":{"customfield_123":{"self":"http://www.example.com/jira/rest/api/2/customFieldOption/123","value":"test","id":"123"},"watcher":{"self":"http://www.example.com/jira/rest/api/2/issue/EX-1/watchers","isWatching":false,"watchCount":1,"watchers":[{"self":"http://www.example.com/jira/rest/api/2/user?username=fred","name":"fred","displayName":"Fred F. User","active":false}]},"attachment":[{"self":"http://www.example.com/jira/rest/api/2.0/attachments/10000","filename":"picture.jpg","author":{"self":"http://www.example.com/jira/rest/api/2/user?username=fred","name":"fred","avatarUrls":{"48x48":"http://www.example.com/jira/secure/useravatar?size=large&ownerId=fred","24x24":"http://www.example.com/jira/secure/useravatar?size=small&ownerId=fred","16x16":"http://www.example.com/jira/secure/useravatar?size=xsmall&ownerId=fred","32x32":"http://www.example.com/jira/secure/useravatar?size=medium&ownerId=fred"},"displayName":"Fred F. User","active":false},"created":"2016-03-16T04:22:37.461+0000","size":23123,"mimeType":"image/jpeg","content":"http://www.example.com/jira/attachments/10000","thumbnail":"http://www.example.com/jira/secure/thumbnail/10000"}],"sub-tasks":[{"id":"10000","type":{"id":"10000","name":"","inward":"Parent","outward":"Sub-task"},"outwardIssue":{"id":"10003","key":"EX-2","self":"http://www.example.com/jira/rest/api/2/issue/EX-2","fields":{"status":{"iconUrl":"http://www.example.com/jira//images/icons/statuses/open.png","name":"Open"}}}}],"description":"example bug report","project":{"self":"http://www.example.com/jira/rest/api/2/project/EX","id":"10000","key":"EX","name":"Example","avatarUrls":{"48x48":"http://www.example.com/jira/secure/projectavatar?size=large&pid=10000","24x24":"http://www.example.com/jira/secure/projectavatar?size=small&pid=10000","16x16":"http://www.example.com/jira/secure/projectavatar?size=xsmall&pid=10000","32x32":"http://www.example.com/jira/secure/projectavatar?size=medium&pid=10000"},"projectCategory":{"self":"http://www.example.com/jira/rest/api/2/projectCategory/10000","id":"10000","name":"FIRST","description":"First Project Category"}},"comment":{"comments":[{"self":"http://www.example.com/jira/rest/api/2/issue/10010/comment/10000","id":"10000","author":{"self":"http://www.example.com/jira/rest/api/2/user?username=fred","name":"fred","displayName":"Fred F. User","active":false},"body":"Lorem ipsum dolor sit amet, consectetur adipiscing elit. Pellentesque eget venenatis elit. Duis eu justo eget augue iaculis fermentum. Sed semper quam laoreet nisi egestas at posuere augue semper.","updateAuthor":{"self":"http://www.example.com/jira/rest/api/2/user?username=fred","name":"fred","displayName":"Fred F. User","active":false},"created":"2016-03-16T04:22:37.356+0000","updated":"2016-03-16T04:22:37.356+0000","visibility":{"type":"role","value":"Administrators"}}]},"issuelinks":[{"id":"10001","type":{"id":"10000","name":"Dependent","inward":"depends on","outward":"is depended by"},"outwardIssue":{"id":"10004L","key":"PRJ-2","self":"http://www.example.com/jira/rest/api/2/issue/PRJ-2","fields":{"status":{"iconUrl":"http://www.example.com/jira//images/icons/statuses/open.png","name":"Open"}}}},{"id":"10002","type":{"id":"10000","name":"Dependent","inward":"depends on","outward":"is depended by"},"inwardIssue":{"id":"10004","key":"PRJ-3","self":"http://www.example.com/jira/rest/api/2/issue/PRJ-3","fields":{"status":{"iconUrl":"http://www.example.com/jira//images/icons/statuses/open.png","name":"Open"}}}}],"worklog":{"worklogs":[{"self":"http://www.example.com/jira/rest/api/2/issue/10010/worklog/10000","author":{"self":"http://www.example.com/jira/rest/api/2/user?username=fred","name":"fred","displayName":"Fred F. User","active":false},"updateAuthor":{"self":"http://www.example.com/jira/rest/api/2/user?username=fred","name":"fred","displayName":"Fred F. User","active":false},"comment":"I did some work here.","updated":"2016-03-16T04:22:37.471+0000","visibility":{"type":"group","value":"jira-developers"},"started":"2016-03-16T04:22:37.471+0000","timeSpent":"3h 20m","timeSpentSeconds":12000,"id":"100028","issueId":"10002"}]},"updated":"2016-04-06T02:36:53.594-0700","duedate":"2018-01-19","timetracking":{"originalEstimate":"10m","remainingEstimate":"3m","timeSpent":"6m","originalEstimateSeconds":600,"remainingEstimateSeconds":200,"timeSpentSeconds":400}},"names":{"watcher":"watcher","attachment":"attachment","sub-tasks":"sub-tasks","description":"description","project":"project","comment":"comment","issuelinks":"issuelinks","worklog":"worklog","updated":"updated","timetracking":"timetracking"},"schema":{}}`)
	})

	issue, _, err := testClient.Issue.GetCustomFields("10002")
	if err != nil {
		t.Errorf("Error given: %s", err)
	}
	if issue == nil {
		t.Error("Expected Customfields")
	}
	cf := issue["customfield_123"]
	if cf != "test" {
		t.Error("Expected \"test\" for custom field")
	}
}

func TestIssueService_GetTransitions(t *testing.T) {
	setup()
	defer teardown()

	testAPIEndpoint := "/rest/api/2/issue/123/transitions"

	raw, err := ioutil.ReadFile("./mocks/transitions.json")
	if err != nil {
		t.Error(err.Error())
	}

	testMux.HandleFunc(testAPIEndpoint, func(w http.ResponseWriter, r *http.Request) {
		testMethod(t, r, "GET")
		testRequestURL(t, r, testAPIEndpoint)
		fmt.Fprint(w, string(raw))
	})

	transitions, _, err := testClient.Issue.GetTransitions("123")

	if err != nil {
		t.Errorf("Got error: %v", err)
	}

	if transitions == nil {
		t.Error("Expected transition list. Got nil.")
	}

	if len(transitions) != 2 {
		t.Errorf("Expected 2 transitions. Got %d", len(transitions))
	}

	if transitions[0].Fields["summary"].Required != false {
		t.Errorf("First transition summary field should not be required")
	}
}

func TestIssueService_DoTransition(t *testing.T) {
	setup()
	defer teardown()

	testAPIEndpoint := "/rest/api/2/issue/123/transitions"

	transitionID := "22"

	testMux.HandleFunc(testAPIEndpoint, func(w http.ResponseWriter, r *http.Request) {
		testMethod(t, r, "POST")
		testRequestURL(t, r, testAPIEndpoint)

		decoder := json.NewDecoder(r.Body)
		var payload CreateTransitionPayload
		err := decoder.Decode(&payload)
		if err != nil {
			t.Errorf("Got error: %v", err)
		}

		if payload.Transition.ID != transitionID {
			t.Errorf("Expected %s to be in payload, got %s instead", transitionID, payload.Transition.ID)
		}
	})
	_, err := testClient.Issue.DoTransition("123", transitionID)

	if err != nil {
		t.Errorf("Got error: %v", err)
	}
}

func TestIssueService_DoTransitionWithPayload(t *testing.T) {
	setup()
	defer teardown()

	testAPIEndpoint := "/rest/api/2/issue/123/transitions"

	transitionID := "22"

	customPayload := map[string]interface{}{
		"update": map[string]interface{}{
			"comment": []map[string]interface{}{
				{
					"add": map[string]string{
						"body": "Hello World",
					},
				},
			},
		},
		"transition": TransitionPayload{
			ID: transitionID,
		},
	}

	testMux.HandleFunc(testAPIEndpoint, func(w http.ResponseWriter, r *http.Request) {
		testMethod(t, r, "POST")
		testRequestURL(t, r, testAPIEndpoint)

		decoder := json.NewDecoder(r.Body)
		payload := map[string]interface{}{}
		err := decoder.Decode(&payload)
		if err != nil {
			t.Errorf("Got error: %v", err)
		}

		contains := func(key string) bool {
			_, ok := payload[key]
			return ok
		}

		if !contains("update") || !contains("transition") {
			t.Fatalf("Excpected update, transition to be in payload, got %s instead", payload)
		}

		transition, ok := payload["transition"].(map[string]interface{})
		if !ok {
			t.Fatalf("Excpected transition to be in payload, got %s instead", payload["transition"])
		}

		if transition["id"].(string) != transitionID {
			t.Errorf("Expected %s to be in payload, got %s instead", transitionID, transition["id"])
		}
	})
	_, err := testClient.Issue.DoTransitionWithPayload("123", customPayload)

	if err != nil {
		t.Errorf("Got error: %v", err)
	}
}

func TestIssueFields_TestMarshalJSON_PopulateUnknownsSuccess(t *testing.T) {
	data := `{
			"customfield_123":"test",
			"description":"example bug report",
			"project":{
				"self":"http://www.example.com/jira/rest/api/2/project/EX",
				"id":"10000",
				"key":"EX",
				"name":"Example",
				"avatarUrls":{
					"48x48":"http://www.example.com/jira/secure/projectavatar?size=large&pid=10000",
					"24x24":"http://www.example.com/jira/secure/projectavatar?size=small&pid=10000",
					"16x16":"http://www.example.com/jira/secure/projectavatar?size=xsmall&pid=10000",
					"32x32":"http://www.example.com/jira/secure/projectavatar?size=medium&pid=10000"
				},
				"projectCategory":{
					"self":"http://www.example.com/jira/rest/api/2/projectCategory/10000",
					"id":"10000",
					"name":"FIRST",
					"description":"First Project Category"
				}
			},
			"issuelinks":[
				{
					"id":"10001",
					"type":{
					"id":"10000",
					"name":"Dependent",
					"inward":"depends on",
					"outward":"is depended by"
					},
					"outwardIssue":{
					"id":"10004L",
					"key":"PRJ-2",
					"self":"http://www.example.com/jira/rest/api/2/issue/PRJ-2",
					"fields":{
						"status":{
							"iconUrl":"http://www.example.com/jira//images/icons/statuses/open.png",
							"name":"Open"
						}
					}
					}
				},
				{
					"id":"10002",
					"type":{
					"id":"10000",
					"name":"Dependent",
					"inward":"depends on",
					"outward":"is depended by"
					},
					"inwardIssue":{
					"id":"10004",
					"key":"PRJ-3",
					"self":"http://www.example.com/jira/rest/api/2/issue/PRJ-3",
					"fields":{
						"status":{
							"iconUrl":"http://www.example.com/jira//images/icons/statuses/open.png",
							"name":"Open"
						}
					}
					}
				}
			]

   }`

	i := new(IssueFields)
	err := json.Unmarshal([]byte(data), i)
	if err != nil {
		t.Errorf("Expected nil error, received %s", err)
	}

	if len(i.Unknowns) != 1 {
		t.Errorf("Expected 1 unknown field to be present, received %d", len(i.Unknowns))
	}
	if i.Description != "example bug report" {
		t.Errorf("Expected description to be \"%s\", received \"%s\"", "example bug report", i.Description)
	}

}

func TestIssueFields_MarshalJSON_OmitsEmptyFields(t *testing.T) {
	i := &IssueFields{
		Description: "blahblah",
		Type: IssueType{
			Name: "Story",
		},
		Labels: []string{"aws-docker"},
	}

	rawdata, err := json.Marshal(i)
	if err != nil {
		t.Errorf("Expected nil err, received %s", err)
	}

	// convert json to map and see if unset keys are there
	issuef := tcontainer.NewMarshalMap()
	err = json.Unmarshal(rawdata, &issuef)
	if err != nil {
		t.Errorf("Expected nil err, received %s", err)
	}

	_, err = issuef.Int("issuetype/avatarId")
	if err == nil {
		t.Error("Expected non nil error, received nil")
	}

	// verify that the field that should be there, is.
	name, err := issuef.String("issuetype/name")
	if err != nil {
		t.Errorf("Expected nil err, received %s", err)
	}

	if name != "Story" {
		t.Errorf("Expected Story, received %s", name)
	}

}

func TestIssueFields_MarshalJSON_Success(t *testing.T) {
	i := &IssueFields{
		Description: "example bug report",
		Unknowns: tcontainer.MarshalMap{
			"customfield_123": "test",
		},
		Project: Project{
			Self: "http://www.example.com/jira/rest/api/2/project/EX",
			ID:   "10000",
			Key:  "EX",
		},
	}

	bytes, err := json.Marshal(i)
	if err != nil {
		t.Errorf("Expected nil err, received %s", err)
	}

	received := new(IssueFields)
	// the order of json might be different. so unmarshal it again and compare objects
	err = json.Unmarshal(bytes, received)
	if err != nil {
		t.Errorf("Expected nil err, received %s", err)
	}

	if !reflect.DeepEqual(i, received) {
		t.Errorf("Received object different from expected. Expected %+v, received %+v", i, received)
	}
}

func TestInitIssueWithMetaAndFields_Success(t *testing.T) {
	metaProject := MetaProject{
		Name: "Engineering - Dept",
		Id:   "ENG",
	}

	fields := tcontainer.NewMarshalMap()
	fields["summary"] = map[string]interface{}{
		"name": "Summary",
		"schema": map[string]interface{}{
			"type": "string",
		},
	}

	metaIssueType := MetaIssueType{
		Fields: fields,
	}
	expectedSummary := "Issue Summary"
	fieldConfig := map[string]string{
		"Summary": "Issue Summary",
	}

	issue, err := InitIssueWithMetaAndFields(&metaProject, &metaIssueType, fieldConfig)
	if err != nil {
		t.Errorf("Expected nil error, received %s", err)
	}

	gotSummary, found := issue.Fields.Unknowns["summary"]
	if !found {
		t.Errorf("Expected summary to be set in issue. Not set.")
	}

	if gotSummary != expectedSummary {
		t.Errorf("Expected %s received %s", expectedSummary, gotSummary)
	}
}

func TestInitIssueWithMetaAndFields_ArrayValueType(t *testing.T) {
	metaProject := MetaProject{
		Name: "Engineering - Dept",
		Id:   "ENG",
	}

	fields := tcontainer.NewMarshalMap()
	fields["component"] = map[string]interface{}{
		"name": "Component/s",
		"schema": map[string]interface{}{
			"type":  "array",
			"items": "component",
		},
	}

	metaIssueType := MetaIssueType{
		Fields: fields,
	}

	expectedComponent := "Jira automation"
	fieldConfig := map[string]string{
		"Component/s": expectedComponent,
	}

	issue, err := InitIssueWithMetaAndFields(&metaProject, &metaIssueType, fieldConfig)
	if err != nil {
		t.Errorf("Expected nil error, received %s", err)
	}

	c, isArray := issue.Fields.Unknowns["component"].([]Component)
	if isArray == false {
		t.Error("Expected array, non array object received")
	}

	if len(c) != 1 {
		t.Errorf("Expected received array to be of length 1. Got %d", len(c))
	}

	gotComponent := c[0].Name

	if err != nil {
		t.Errorf("Expected err to be nil, received %s", err)
	}

	if gotComponent != expectedComponent {
		t.Errorf("Expected %s received %s", expectedComponent, gotComponent)
	}
}

func TestInitIssueWithMetaAndFields_DateValueType(t *testing.T) {
	metaProject := MetaProject{
		Name: "Engineering - Dept",
		Id:   "ENG",
	}

	fields := tcontainer.NewMarshalMap()
	fields["created"] = map[string]interface{}{
		"name": "Created",
		"schema": map[string]interface{}{
			"type": "date",
		},
	}

	metaIssueType := MetaIssueType{
		Fields: fields,
	}

	expectedCreated := "19 oct 2012"
	fieldConfig := map[string]string{
		"Created": expectedCreated,
	}

	issue, err := InitIssueWithMetaAndFields(&metaProject, &metaIssueType, fieldConfig)
	if err != nil {
		t.Errorf("Expected nil error, received %s", err)
	}

	gotCreated, err := issue.Fields.Unknowns.String("created")
	if err != nil {
		t.Errorf("Expected err to be nil, received %s", err)
	}

	if gotCreated != expectedCreated {
		t.Errorf("Expected %s received %s", expectedCreated, gotCreated)
	}
}

func TestInitIssueWithMetaAndFields_UserValueType(t *testing.T) {
	metaProject := MetaProject{
		Name: "Engineering - Dept",
		Id:   "ENG",
	}

	fields := tcontainer.NewMarshalMap()
	fields["assignee"] = map[string]interface{}{
		"name": "Assignee",
		"schema": map[string]interface{}{
			"type": "user",
		},
	}

	metaIssueType := MetaIssueType{
		Fields: fields,
	}

	expectedAssignee := "jdoe"
	fieldConfig := map[string]string{
		"Assignee": expectedAssignee,
	}

	issue, err := InitIssueWithMetaAndFields(&metaProject, &metaIssueType, fieldConfig)
	if err != nil {
		t.Errorf("Expected nil error, received %s", err)
	}

	a, _ := issue.Fields.Unknowns.Value("assignee")
	gotAssignee := a.(User).Name

	if gotAssignee != expectedAssignee {
		t.Errorf("Expected %s received %s", expectedAssignee, gotAssignee)
	}
}

func TestInitIssueWithMetaAndFields_ProjectValueType(t *testing.T) {
	metaProject := MetaProject{
		Name: "Engineering - Dept",
		Id:   "ENG",
	}

	fields := tcontainer.NewMarshalMap()
	fields["project"] = map[string]interface{}{
		"name": "Project",
		"schema": map[string]interface{}{
			"type": "project",
		},
	}

	metaIssueType := MetaIssueType{
		Fields: fields,
	}

	setProject := "somewhere"
	fieldConfig := map[string]string{
		"Project": setProject,
	}

	issue, err := InitIssueWithMetaAndFields(&metaProject, &metaIssueType, fieldConfig)
	if err != nil {
		t.Errorf("Expected nil error, received %s", err)
	}

	a, _ := issue.Fields.Unknowns.Value("project")
	gotProject := a.(Project).Name

	if gotProject != metaProject.Name {
		t.Errorf("Expected %s received %s", metaProject.Name, gotProject)
	}
}

func TestInitIssueWithMetaAndFields_PriorityValueType(t *testing.T) {
	metaProject := MetaProject{
		Name: "Engineering - Dept",
		Id:   "ENG",
	}

	fields := tcontainer.NewMarshalMap()
	fields["priority"] = map[string]interface{}{
		"name": "Priority",
		"schema": map[string]interface{}{
			"type": "priority",
		},
	}

	metaIssueType := MetaIssueType{
		Fields: fields,
	}

	expectedPriority := "Normal"
	fieldConfig := map[string]string{
		"Priority": expectedPriority,
	}

	issue, err := InitIssueWithMetaAndFields(&metaProject, &metaIssueType, fieldConfig)
	if err != nil {
		t.Errorf("Expected nil error, received %s", err)
	}

	a, _ := issue.Fields.Unknowns.Value("priority")
	gotPriority := a.(Priority).Name

	if gotPriority != expectedPriority {
		t.Errorf("Expected %s received %s", expectedPriority, gotPriority)
	}
}

func TestInitIssueWithMetaAndFields_SelectList(t *testing.T) {
	metaProject := MetaProject{
		Name: "Engineering - Dept",
		Id:   "ENG",
	}

	fields := tcontainer.NewMarshalMap()
	fields["someitem"] = map[string]interface{}{
		"name": "A Select Item",
		"schema": map[string]interface{}{
			"type": "option",
		},
	}

	metaIssueType := MetaIssueType{
		Fields: fields,
	}

	expectedVal := "Value"
	fieldConfig := map[string]string{
		"A Select Item": expectedVal,
	}

	issue, err := InitIssueWithMetaAndFields(&metaProject, &metaIssueType, fieldConfig)
	if err != nil {
		t.Errorf("Expected nil error, received %s", err)
	}

	a, _ := issue.Fields.Unknowns.Value("someitem")
	gotVal := a.(Option).Value

	if gotVal != expectedVal {
		t.Errorf("Expected %s received %s", expectedVal, gotVal)
	}
}

func TestInitIssueWithMetaAndFields_IssuetypeValueType(t *testing.T) {
	metaProject := MetaProject{
		Name: "Engineering - Dept",
		Id:   "ENG",
	}

	fields := tcontainer.NewMarshalMap()
	fields["issuetype"] = map[string]interface{}{
		"name": "Issue type",
		"schema": map[string]interface{}{
			"type": "issuetype",
		},
	}

	metaIssueType := MetaIssueType{
		Fields: fields,
	}

	expectedIssuetype := "Bug"
	fieldConfig := map[string]string{
		"Issue type": expectedIssuetype,
	}

	issue, err := InitIssueWithMetaAndFields(&metaProject, &metaIssueType, fieldConfig)
	if err != nil {
		t.Errorf("Expected nil error, received %s", err)
	}

	a, _ := issue.Fields.Unknowns.Value("issuetype")
	gotIssuetype := a.(IssueType).Name

	if gotIssuetype != expectedIssuetype {
		t.Errorf("Expected %s received %s", expectedIssuetype, gotIssuetype)
	}
}

func TestInitIssueWithmetaAndFields_FailureWithUnknownValueType(t *testing.T) {
	metaProject := MetaProject{
		Name: "Engineering - Dept",
		Id:   "ENG",
	}

	fields := tcontainer.NewMarshalMap()
	fields["issuetype"] = map[string]interface{}{
		"name": "Issue type",
		"schema": map[string]interface{}{
			"type": "randomType",
		},
	}

	metaIssueType := MetaIssueType{
		Fields: fields,
	}

	fieldConfig := map[string]string{
		"Issue tyoe": "sometype",
	}
	_, err := InitIssueWithMetaAndFields(&metaProject, &metaIssueType, fieldConfig)
	if err == nil {
		t.Error("Expected non nil error, received nil")
	}

}

func TestIssueService_Delete(t *testing.T) {
	setup()
	defer teardown()
	testMux.HandleFunc("/rest/api/2/issue/10002", func(w http.ResponseWriter, r *http.Request) {
		testMethod(t, r, "DELETE")
		testRequestURL(t, r, "/rest/api/2/issue/10002")

		w.WriteHeader(http.StatusNoContent)
		fmt.Fprint(w, `{}`)
	})

	resp, err := testClient.Issue.Delete("10002")
	if resp.StatusCode != 204 {
		t.Error("Expected issue not deleted.")
	}
	if err != nil {
		t.Errorf("Error given: %s", err)
	}
}

func TestIssueService_GetWorklogs(t *testing.T) {
	setup()
	defer teardown()
	testMux.HandleFunc("/rest/api/2/issue/10002/worklog", func(w http.ResponseWriter, r *http.Request) {
		testMethod(t, r, "GET")
		testRequestURL(t, r, "/rest/api/2/issue/10002/worklog")

		fmt.Fprint(w, `{"startAt": 1,"maxResults": 40,"total": 1,"worklogs": [{"id": "3","self": "http://kelpie9:8081/rest/api/2/issue/10002/worklog/3","author":{"self":"http://www.example.com/jira/rest/api/2/user?username=fred","name":"fred","displayName":"Fred F. User","active":false},"updateAuthor":{"self":"http://www.example.com/jira/rest/api/2/user?username=fred","name":"fred","displayName":"Fred F. User","active":false},"created":"2016-03-16T04:22:37.356+0000","updated":"2016-03-16T04:22:37.356+0000","comment":"","started":"2016-03-16T04:22:37.356+0000","timeSpent": "1h","timeSpentSeconds": 3600,"issueId":"10002"}]}`)
	})

	worklog, _, err := testClient.Issue.GetWorklogs("10002")
	if worklog == nil {
		t.Error("Expected worklog. Worklog is nil")
	}

	if len(worklog.Worklogs) != 1 {
		t.Error("Expected 1 worklog")
	}

	if worklog.Worklogs[0].Author.Name != "fred" {
		t.Error("Expected worklog author to be fred")
	}

	if err != nil {
		t.Errorf("Error given: %s", err)
	}
}

func TestIssueService_GetWatchers(t *testing.T) {
	setup()
	defer teardown()
	testMux.HandleFunc("/rest/api/2/issue/10002/watchers", func(w http.ResponseWriter, r *http.Request) {
		testMethod(t, r, "GET")
		testRequestURL(t, r, "/rest/api/2/issue/10002/watchers")

		fmt.Fprint(w, `{"self":"http://www.example.com/jira/rest/api/2/issue/EX-1/watchers","isWatching":false,"watchCount":1,"watchers":[{"self":"http://www.example.com/jira/rest/api/2/user?username=fred","name":"fred","displayName":"Fred F. User","active":false}]}`)
	})

	testMux.HandleFunc("/rest/api/2/user", func(w http.ResponseWriter, r *http.Request) {
		testMethod(t, r, "GET")
		testRequestURL(t, r, "/rest/api/2/user?username=fred")

		fmt.Fprint(w, `{"self":"http://www.example.com/jira/rest/api/2/user?username=fred","key":"fred",
        "name":"fred","emailAddress":"fred@example.com","avatarUrls":{"48x48":"http://www.example.com/jira/secure/useravatar?size=large&ownerId=fred",
        "24x24":"http://www.example.com/jira/secure/useravatar?size=small&ownerId=fred","16x16":"http://www.example.com/jira/secure/useravatar?size=xsmall&ownerId=fred",
        "32x32":"http://www.example.com/jira/secure/useravatar?size=medium&ownerId=fred"},"displayName":"Fred F. User","active":true,"timeZone":"Australia/Sydney","groups":{"size":3,"items":[
        {"name":"jira-user","self":"http://www.example.com/jira/rest/api/2/group?groupname=jira-user"},{"name":"jira-admin",
        "self":"http://www.example.com/jira/rest/api/2/group?groupname=jira-admin"},{"name":"important","self":"http://www.example.com/jira/rest/api/2/group?groupname=important"
        }]},"applicationRoles":{"size":1,"items":[]},"expand":"groups,applicationRoles"}`)
	})

	watchers, _, err := testClient.Issue.GetWatchers("10002")
	if err != nil {
		t.Errorf("Error given: %s", err)
		return
	}
	if watchers == nil {
		t.Error("Expected watchers. Watchers is nil")
		return
	}
	if len(*watchers) != 1 {
		t.Errorf("Expected 1 watcher, got: %d", len(*watchers))
		return
	}
	if (*watchers)[0].Name != "fred" {
		t.Error("Expected watcher name fred")
	}
}

<<<<<<< HEAD

func TestIssueService_Get_Fields_Changelog(t *testing.T) {
	setup()
	defer teardown()
	testMux.HandleFunc("/rest/api/2/issue/10002", func(w http.ResponseWriter, r *http.Request) {
		testMethod(t, r, "GET")
		testRequestURL(t, r, "/rest/api/2/issue/10002")

		fmt.Fprint(w, `{"expand":"changelog","id":"10002","self":"http://www.example.com/jira/rest/api/2/issue/10002","key":"EX-1","changelog":{"startAt": 0,"maxResults": 1, "total": 1, "histories": [{"id": "10002", "author": {"self": "http://www.example.com/jira/rest/api/2/user?username=fred", "name": "fred", "key": "fred", "emailAddress": "fred@example.com", "avatarUrls": {"48x48": "http://www.example.com/secure/useravatar?ownerId=fred&avatarId=33072", "24x24": "http://www.example.com/secure/useravatar?size=small&ownerId=fred&avatarId=33072", "16x16": "http://www.example.com/secure/useravatar?size=xsmall&ownerId=fred&avatarId=33072", "32x32": "http://www.example.com/secure/useravatar?size=medium&ownerId=fred&avatarId=33072"},"displayName":"Fred","active": true,"timeZone":"Australia/Sydney"},"created":"2018-06-20T16:50:35.000+0300","items":[{"field":"Rank","fieldtype":"custom","from":"","fromString":"","to":"","toString":"Ranked higher"}]}]}}`)
	})

	issue, _, _ := testClient.Issue.Get("10002", &GetQueryOptions{Expand:"changelog"})
	if issue == nil {
		t.Error("Expected issue. Issue is nil")
	}

	if len(issue.Changelog.Histories) != 1 {
		t.Errorf("Expected one history item, %v found", len(issue.Changelog.Histories))
	}

	if issue.Changelog.Histories[0].Created != "2018-06-20T16:50:35.000+0300" {
		t.Errorf("Expected created time of history item 2018-06-20T16:50:35.000+0300, %v got", issue.Changelog.Histories[0].Created)
	}

	tm, _ := time.Parse("2006-01-02T15:04:05.999-0700", "2018-06-20T16:50:35.000+0300")

	if ct, _ := issue.Changelog.Histories[0].CreatedTime(); ct != tm {
		t.Errorf("Expected CreatedTime func return 2018-06-20T16:50:35.000+0300 time, %v got", ct)
=======
func TestIssueService_UpdateAssignee(t *testing.T) {
	setup()
	defer teardown()
	testMux.HandleFunc("/rest/api/2/issue/10002/assignee", func(w http.ResponseWriter, r *http.Request) {
		testMethod(t, r, "PUT")
		testRequestURL(t, r, "/rest/api/2/issue/10002/assignee")

		w.WriteHeader(http.StatusNoContent)
	})

	resp, err := testClient.Issue.UpdateAssignee("10002", &User{
		Name: "test-username",
	})

	if resp.StatusCode != 204 {
		t.Error("Expected issue not re-assigned.")
	}
	if err != nil {
		t.Errorf("Error given: %s", err)
>>>>>>> 2e3f247e
	}
}<|MERGE_RESOLUTION|>--- conflicted
+++ resolved
@@ -1310,7 +1310,28 @@
 	}
 }
 
-<<<<<<< HEAD
+func TestIssueService_UpdateAssignee(t *testing.T) {
+	setup()
+	defer teardown()
+	testMux.HandleFunc("/rest/api/2/issue/10002/assignee", func(w http.ResponseWriter, r *http.Request) {
+		testMethod(t, r, "PUT")
+		testRequestURL(t, r, "/rest/api/2/issue/10002/assignee")
+
+		w.WriteHeader(http.StatusNoContent)
+	})
+
+	resp, err := testClient.Issue.UpdateAssignee("10002", &User{
+		Name: "test-username",
+	})
+
+	if resp.StatusCode != 204 {
+		t.Error("Expected issue not re-assigned.")
+	}
+	if err != nil {
+		t.Errorf("Error given: %s", err)
+	}
+}
+
 
 func TestIssueService_Get_Fields_Changelog(t *testing.T) {
 	setup()
@@ -1339,26 +1360,5 @@
 
 	if ct, _ := issue.Changelog.Histories[0].CreatedTime(); ct != tm {
 		t.Errorf("Expected CreatedTime func return 2018-06-20T16:50:35.000+0300 time, %v got", ct)
-=======
-func TestIssueService_UpdateAssignee(t *testing.T) {
-	setup()
-	defer teardown()
-	testMux.HandleFunc("/rest/api/2/issue/10002/assignee", func(w http.ResponseWriter, r *http.Request) {
-		testMethod(t, r, "PUT")
-		testRequestURL(t, r, "/rest/api/2/issue/10002/assignee")
-
-		w.WriteHeader(http.StatusNoContent)
-	})
-
-	resp, err := testClient.Issue.UpdateAssignee("10002", &User{
-		Name: "test-username",
-	})
-
-	if resp.StatusCode != 204 {
-		t.Error("Expected issue not re-assigned.")
-	}
-	if err != nil {
-		t.Errorf("Error given: %s", err)
->>>>>>> 2e3f247e
 	}
 }